// shared-core - bitdrift's common client/server libraries
// Copyright Bitdrift, Inc. All rights reserved.
//
// Use of this source code is governed by a source available license that can be found in the
// LICENSE file or at:
// https://polyformproject.org/wp-content/uploads/2020/06/PolyForm-Shield-1.0.0.txt

#![allow(clippy::unwrap_used)]

use crate::tests::decompress_zlib;
use crate::versioned_kv_journal::{TimestampedValue, make_string_value};
use crate::{Scope, VersionedKVStore};
use bd_proto::protos::state::payload::StateValue;
use bd_time::TestTimeProvider;
use std::sync::Arc;
use tempfile::TempDir;
use time::ext::NumericalDuration;
use time::macros::datetime;

struct Setup {
  temp_dir: TempDir,
  store: VersionedKVStore,
  time_provider: Arc<TestTimeProvider>,
}

impl Setup {
  async fn new() -> anyhow::Result<Self> {
    let temp_dir = TempDir::new()?;
    let time_provider = Arc::new(TestTimeProvider::new(datetime!(2024-01-01 00:00:00 UTC)));

    let (store, _) = VersionedKVStore::new(
      temp_dir.path(),
      "test",
      4096,
      None,
      time_provider.clone(),
      None,
    )
    .await?;

    Ok(Self {
      temp_dir,
      store,
      time_provider,
    })
  }

  async fn make_store_from_snapshot_file(
    &self,
    snapshot_path: &std::path::Path,
  ) -> anyhow::Result<VersionedKVStore> {
    // Decompress the snapshot and journal files into the temp directory
    // so we can open them as a store.
    let data = std::fs::read(snapshot_path)?;
    let decompressed_snapshot = decompress_zlib(&data)?;
    std::fs::write(
      self.temp_dir.path().join("snapshot.jrn.0"),
      decompressed_snapshot,
    )?;

    let (store, _) = VersionedKVStore::open_existing(
      self.temp_dir.path(),
      "snapshot",
      4096,
      None,
      self.time_provider.clone(),
      None,
    )
    .await?;

    Ok(store)
  }
}

#[tokio::test]
async fn empty_store() -> anyhow::Result<()> {
  let setup = Setup::new().await?;

  // Should start empty
  assert!(setup.store.is_empty());
  assert_eq!(setup.store.len(), 0);

  assert!(setup.temp_dir.path().join("test.jrn.0").exists());

  Ok(())
}

#[tokio::test]
async fn basic_crud() -> anyhow::Result<()> {
  let temp_dir = TempDir::new()?;
  let time_provider = Arc::new(TestTimeProvider::new(datetime!(2024-01-01 00:00:00 UTC)));


  let (mut store, _) =
    VersionedKVStore::new(temp_dir.path(), "test", 4096, None, time_provider, None).await?;

  // Insert some values
  let ts1 = store
    .insert(Scope::FeatureFlag, "key1", make_string_value("value1"))
    .await?;
  let ts2 = store
    .insert(Scope::FeatureFlag, "key2", make_string_value("value2"))
    .await?;

  assert_eq!(store.len(), 2);
  assert!(ts2 >= ts1);

  // Remove a key
  let ts3 = store.remove(Scope::FeatureFlag, "key1").await?;
  assert!(ts3.is_some());
  assert!(ts3.unwrap() >= ts2);

  assert_eq!(store.len(), 1);
  assert!(!store.contains_key(Scope::FeatureFlag, "key1"));
  assert!(store.contains_key(Scope::FeatureFlag, "key2"));

  // Remove non-existent key
  let removed = store.remove(Scope::FeatureFlag, "nonexistent").await?;
  assert!(removed.is_none());

  // Read back existing key
  let val = store.get(Scope::FeatureFlag, "key2");
  assert_eq!(val, Some(&make_string_value("value2")));

  // Read non-existent key
  let val = store.get(Scope::FeatureFlag, "key1");
  assert_eq!(val, None);

  Ok(())
}

#[tokio::test]
async fn test_persistence_and_reload() -> anyhow::Result<()> {
  let temp_dir = TempDir::new()?;
  let time_provider = Arc::new(TestTimeProvider::new(datetime!(2024-01-01 00:00:00 UTC)));


  // Create store and write some data
  let (ts1, ts2) = {
    let (mut store, _) = VersionedKVStore::new(
      temp_dir.path(),
      "test",
      4096,
      None,
      time_provider.clone(),
      None,
    )
    .await?;
    let ts1 = store
      .insert(Scope::FeatureFlag, "key1", make_string_value("value1"))
      .await?;
    let ts2 = store
      .insert(Scope::FeatureFlag, "key2", make_string_value("foo"))
      .await?;
    store.sync()?;

    (ts1, ts2)
  };

  // Reopen and verify data persisted
  {
    let (store, _) =
      VersionedKVStore::open_existing(temp_dir.path(), "test", 4096, None, time_provider, None)
        .await?;
    assert_eq!(store.len(), 2);
    assert_eq!(
      store.get_with_timestamp(Scope::FeatureFlag, "key1"),
      Some(&TimestampedValue {
        value: make_string_value("value1"),
        timestamp: ts1,
      })
    );
    assert_eq!(
      store.get_with_timestamp(Scope::FeatureFlag, "key2"),
      Some(&TimestampedValue {
        value: make_string_value("foo"),
        timestamp: ts2,
      })
    );
  }

  Ok(())
}

#[tokio::test]
async fn test_null_value_is_deletion() -> anyhow::Result<()> {
  let mut setup = Setup::new().await?;

  // Insert a value
  setup
    .store
    .insert(Scope::FeatureFlag, "key1", make_string_value("value1"))
    .await?;
  assert!(setup.store.contains_key(Scope::FeatureFlag, "key1"));

  // Insert empty state to delete
  setup
    .store
    .insert(Scope::FeatureFlag, "key1", StateValue::default())
    .await?;
  assert!(!setup.store.contains_key(Scope::FeatureFlag, "key1"));
  assert_eq!(setup.store.len(), 0);

  Ok(())
}

#[tokio::test]
async fn test_manual_rotation() -> anyhow::Result<()> {
  let mut setup = Setup::new().await?;

  // Insert some data
  let _ts1 = setup
    .store
    .insert(Scope::FeatureFlag, "key1", make_string_value("value1"))
    .await?;
  let ts2 = setup
    .store
    .insert(Scope::FeatureFlag, "key2", make_string_value("value2"))
    .await?;

<<<<<<< HEAD
=======
  // Get max timestamp before rotation (this will be used in the archive name)
  let rotation_timestamp = setup
    .store
    .get_with_timestamp(Scope::FeatureFlag, "key2")
    .map(|tv| tv.timestamp)
    .unwrap();

>>>>>>> 92a57c6c
  // Manually trigger rotation
  let rotation = setup.store.rotate_journal().await?;

  // Verify archived file exists (compressed)
  assert!(rotation.snapshot_path.exists());

  // Verify active journal still works
  let ts3 = setup
    .store
    .insert(Scope::FeatureFlag, "key3", make_string_value("value3"))
    .await?;
  assert!(ts3 >= ts2);
  assert_eq!(setup.store.len(), 3);

  // Verify data is intact
  assert_eq!(
    setup.store.get(Scope::FeatureFlag, "key1"),
    Some(&make_string_value("value1"))
  );
  assert_eq!(
    setup.store.get(Scope::FeatureFlag, "key2"),
    Some(&make_string_value("value2"))
  );
  assert_eq!(
    setup.store.get(Scope::FeatureFlag, "key3"),
    Some(&make_string_value("value3"))
  );

  // Decompress the archive and load it as a Store to verify that it contains the old state.
  let snapshot_store = setup
    .make_store_from_snapshot_file(&rotation.snapshot_path)
    .await?;
  assert_eq!(
    snapshot_store.get(Scope::FeatureFlag, "key1"),
    Some(&make_string_value("value1"))
  );
  assert_eq!(
    snapshot_store.get(Scope::FeatureFlag, "key2"),
    Some(&make_string_value("value2"))
  );
  assert_eq!(snapshot_store.len(), 2);

  Ok(())
}

#[tokio::test]
async fn test_rotation_preserves_state() -> anyhow::Result<()> {
  let mut setup = Setup::new().await?;

  setup
    .store
    .insert(Scope::FeatureFlag, "key1", make_string_value("value1"))
    .await?;

  let pre_rotation_state = setup.store.as_hashmap().clone();
  let pre_rotation_ts = setup
    .store
    .get_with_timestamp(Scope::FeatureFlag, "key1")
    .map(|tv| tv.timestamp)
    .unwrap();

  // Rotate
  setup.store.rotate_journal().await?;

  // Verify state is preserved exactly
  let post_rotation_state = setup.store.as_hashmap();
  assert_eq!(pre_rotation_state, *post_rotation_state);
  assert_eq!(setup.store.len(), 1);

  // Verify we can continue writing
  let ts_new = setup
    .store
    .insert(Scope::FeatureFlag, "key2", make_string_value("value2"))
    .await?;
  assert!(ts_new >= pre_rotation_ts);
  assert_eq!(setup.store.len(), 2);

  Ok(())
}

#[tokio::test]
async fn test_empty_store_operations() -> anyhow::Result<()> {
  let mut setup = Setup::new().await?;

  // Operations on empty store
  assert_eq!(setup.store.get(Scope::FeatureFlag, "nonexistent"), None);
  assert!(!setup.store.contains_key(Scope::FeatureFlag, "nonexistent"));
  assert_eq!(
    setup
      .store
      .remove(Scope::FeatureFlag, "nonexistent")
      .await?,
    None
  );
  assert!(setup.store.is_empty());
  assert_eq!(setup.store.len(), 0);

  Ok(())
}

#[tokio::test]
async fn test_timestamp_preservation_during_rotation() -> anyhow::Result<()> {
  let mut setup = Setup::new().await?;

  // Insert some keys and capture their timestamps
  let ts1 = setup
    .store
    .insert(Scope::FeatureFlag, "key1", make_string_value("value1"))
    .await?;

  // Advance time to ensure different timestamps.
  setup.time_provider.advance(10.milliseconds());

  let ts2 = setup
    .store
    .insert(Scope::FeatureFlag, "key2", make_string_value("value2"))
    .await?;

  // Verify timestamps are different
  assert_ne!(ts1, ts2, "Timestamps should be different");
  assert!(ts2 > ts1, "Later writes should have later timestamps");

  // Write enough data to trigger rotation
  for i in 0 .. 50 {
    setup
      .store
      .insert(
        Scope::FeatureFlag,
        &format!("fill{i}"),
        make_string_value("foo"),
      )
      .await?;
  }

  // Verify that after rotation, the original timestamps are preserved
  let ts1_after = setup
    .store
    .get_with_timestamp(Scope::FeatureFlag, "key1")
    .map(|tv| tv.timestamp)
    .unwrap();

  let ts2_after = setup
    .store
    .get_with_timestamp(Scope::FeatureFlag, "key2")
    .map(|tv| tv.timestamp)
    .unwrap();

  assert_eq!(
    ts1, ts1_after,
    "key1 timestamp should be preserved during rotation"
  );
  assert_eq!(
    ts2, ts2_after,
    "key2 timestamp should be preserved during rotation"
  );

  // Verify ordering is still correct
  assert!(
    ts2_after > ts1_after,
    "Timestamp ordering should be preserved"
  );

  Ok(())
}

#[tokio::test]
async fn test_multiple_rotations() -> anyhow::Result<()> {
  let mut setup = Setup::new().await?;

  let mut snapshot_paths = Vec::new();

  // Perform multiple rotations
  for i in 0 .. 3 {
    let key = format!("key{}", i);
    let value = make_string_value(&format!("value{}", i));
<<<<<<< HEAD
    setup.store.insert(key.clone(), value).await?;
    let rotation = setup.store.rotate_journal().await?;
    snapshot_paths.push(rotation.snapshot_path);
=======
    setup.store.insert(Scope::FeatureFlag, &key, value).await?;
    let timestamp = setup
      .store
      .get_with_timestamp(Scope::FeatureFlag, &key)
      .map(|tv| tv.timestamp)
      .unwrap();
    rotation_timestamps.push(timestamp);
    setup.store.rotate_journal().await?;
>>>>>>> 92a57c6c
  }

  // Verify all compressed archives exist
  for snapshot_path in snapshot_paths {
    assert!(
      snapshot_path.exists(),
      "Compressed archive {} should exist",
      snapshot_path.display()
    );
  }

  Ok(())
}

#[tokio::test]
async fn test_rotation_with_retention_registry() -> anyhow::Result<()> {
  use crate::RetentionRegistry;
  use std::sync::Arc;

  let temp_dir = TempDir::new()?;
  let time_provider = Arc::new(TestTimeProvider::new(datetime!(2024-01-01 00:00:00 UTC)));
  let registry = Arc::new(RetentionRegistry::new());

  // Create store with retention registry
  let (mut store, _) = VersionedKVStore::new(
    temp_dir.path(),
    "test",
    4096,
    None,
    time_provider.clone(),
    Some(registry.clone()),
  )
  .await?;

  // Insert some data
  store
    .insert("key1".to_string(), make_string_value("value1"))
    .await?;

  // Advance time so each rotation has a different timestamp
  time_provider.advance(1.seconds());

  // Rotate WITHOUT any retention handles - snapshot should NOT be created
  let rotation1 = store.rotate_journal().await?;
  let snapshot_path1 = rotation1.snapshot_path;

  // Snapshot file should NOT exist because no handles require it
  assert!(
    !snapshot_path1.exists(),
    "Snapshot should not be created when no retention handles exist"
  );

  // Now create a handle that requires retention - use a timestamp far in the past
  // so that any rotation will be newer than the retention requirement
  let handle = registry.create_handle().await;
  handle.update_retention_micros(0); // Retain all data from epoch

  // Insert more data and rotate WITH retention handle - snapshot SHOULD be created
  store
    .insert("key2".to_string(), make_string_value("value2"))
    .await?;

  // Advance time so each rotation has a different timestamp
  time_provider.advance(1.seconds());

  let rotation2 = store.rotate_journal().await?;
  let snapshot_path2 = rotation2.snapshot_path;

  // Snapshot file SHOULD exist because handle requires retention
  assert!(
    snapshot_path2.exists(),
    "Snapshot should be created when retention handle exists"
  );

  // Drop the handle and rotate again - snapshot should NOT be created
  drop(handle);

  // Give the registry time to clean up the dropped handle
  tokio::time::sleep(std::time::Duration::from_millis(10)).await;

  store
    .insert("key3".to_string(), make_string_value("value3"))
    .await?;

  // Advance time so each rotation has a different timestamp
  time_provider.advance(1.seconds());

  let rotation3 = store.rotate_journal().await?;
  let snapshot_path3 = rotation3.snapshot_path;

  // After handle is dropped, snapshot should not be created
  assert!(
    !snapshot_path3.exists(),
    "Snapshot should not be created after handle is dropped"
  );

  Ok(())
}

#[tokio::test]
async fn test_multiple_rotations_with_same_timestamp() -> anyhow::Result<()> {
  let temp_dir = TempDir::new()?;
  // Use fixed time so all rotations have the same data timestamp
  let time_provider = Arc::new(TestTimeProvider::new(datetime!(2024-01-01 00:00:00 UTC)));

  let (mut store, _) =
    VersionedKVStore::new(temp_dir.path(), "test", 4096, None, time_provider, None).await?;

  // Insert data once
  store
    .insert("key1".to_string(), make_string_value("value1"))
    .await?;

  // Perform first rotation
  let rotation1 = store.rotate_journal().await?;
  assert!(
    rotation1.snapshot_path.exists(),
    "First rotation should create snapshot"
  );

  // Perform second rotation WITHOUT inserting new data
  // This means both rotations will have the same max timestamp
  let rotation2 = store.rotate_journal().await?;
  assert!(
    rotation2.snapshot_path.exists(),
    "Second rotation should create snapshot"
  );

  // Verify both snapshots exist with different filenames (due to different generations)
  assert!(
    rotation1.snapshot_path.exists(),
    "First snapshot should still exist"
  );
  assert!(
    rotation2.snapshot_path.exists(),
    "Second snapshot should exist"
  );

  // Verify the paths are different (different generations prevent collision)
  assert_ne!(
    rotation1.snapshot_path, rotation2.snapshot_path,
    "Snapshots should have different paths despite same timestamp"
  );

  // Verify we can read both snapshots (they should be different files)
  let snapshot1_data = std::fs::read(&rotation1.snapshot_path)?;
  let snapshot2_data = std::fs::read(&rotation2.snapshot_path)?;

  // The files should exist and be valid
  assert!(
    !snapshot1_data.is_empty(),
    "First snapshot should have data"
  );
  assert!(
    !snapshot2_data.is_empty(),
    "Second snapshot should have data"
  );

  Ok(())
}<|MERGE_RESOLUTION|>--- conflicted
+++ resolved
@@ -218,8 +218,6 @@
     .insert(Scope::FeatureFlag, "key2", make_string_value("value2"))
     .await?;
 
-<<<<<<< HEAD
-=======
   // Get max timestamp before rotation (this will be used in the archive name)
   let rotation_timestamp = setup
     .store
@@ -227,7 +225,6 @@
     .map(|tv| tv.timestamp)
     .unwrap();
 
->>>>>>> 92a57c6c
   // Manually trigger rotation
   let rotation = setup.store.rotate_journal().await?;
 
@@ -403,11 +400,6 @@
   for i in 0 .. 3 {
     let key = format!("key{}", i);
     let value = make_string_value(&format!("value{}", i));
-<<<<<<< HEAD
-    setup.store.insert(key.clone(), value).await?;
-    let rotation = setup.store.rotate_journal().await?;
-    snapshot_paths.push(rotation.snapshot_path);
-=======
     setup.store.insert(Scope::FeatureFlag, &key, value).await?;
     let timestamp = setup
       .store
@@ -416,7 +408,6 @@
       .unwrap();
     rotation_timestamps.push(timestamp);
     setup.store.rotate_journal().await?;
->>>>>>> 92a57c6c
   }
 
   // Verify all compressed archives exist
