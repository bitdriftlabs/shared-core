--- conflicted
+++ resolved
@@ -10,10 +10,7 @@
 
 [dev-dependencies]
 ctor.workspace     = true
-<<<<<<< HEAD
 rstest.workspace   = true
-=======
->>>>>>> ba3a8f60
 tempfile.workspace = true
 time.workspace     = true
 
