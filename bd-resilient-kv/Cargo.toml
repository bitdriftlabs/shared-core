--- conflicted
+++ resolved
@@ -18,10 +18,14 @@
 anyhow.workspace            = true
 bd-bonjson                  = { path = "../bd-bonjson" }
 bd-client-common            = { path = "../bd-client-common" }
-<<<<<<< HEAD
-bd-error-reporter           = { path = "../bd-error-reporter" }
-=======
->>>>>>> 92a57c6c
+ahash.workspace        = true
+log.workspace        = true
+anyhow.workspace       = true
+bd-bonjson             = { path = "../bd-bonjson" }
+bd-proto             = { path = "../bd-proto" }
+bd-time             = { path = "../bd-time" }
+bd-log             = { path = "../bd-log" }
+bd-client-common       = { path = "../bd-client-common" }
 bd-log                      = { path = "../bd-log" }
 bd-proto                    = { path = "../bd-proto" }
 bd-time                     = { path = "../bd-time" }
@@ -32,8 +36,10 @@
 log.workspace               = true
 memmap2.workspace           = true
 protobuf.workspace          = true
-<<<<<<< HEAD
-=======
-strum.workspace             = true
->>>>>>> 92a57c6c
+bytes.workspace        = true
+crc32fast.workspace    = true
+flate2                 = { workspace = true, features = ["zlib"] }
+memmap2.workspace      = true
+tokio.workspace        = true
+protobuf.workspace        = true
 tokio.workspace             = true