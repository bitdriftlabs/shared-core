// shared-core - bitdrift's common client/server libraries
// Copyright Bitdrift, Inc. All rights reserved.
//
// Use of this source code is governed by a source available license that can be found in the
// LICENSE file or at:
// https://polyformproject.org/wp-content/uploads/2020/06/PolyForm-Shield-1.0.0.txt

use crate::builder;
use crate::matcher::Tree;
use crate::matcher::base_log_matcher::tag_match::Value_match::DoubleValueMatch;
use crate::test::TestMatcher;
use bd_feature_flags::test::TestFeatureFlags;
use bd_log_primitives::tiny_set::TinyMap;
use bd_log_primitives::{
  EMPTY_FIELDS,
  FieldsRef,
  LogFields,
  LogLevel,
  LogMessage,
  StringOrBytes,
  TypedLogLevel,
  log_level,
};
use bd_proto::protos::log_matcher::log_matcher::log_matcher::base_log_matcher::feature_flag_match;
use bd_proto::protos::log_matcher::log_matcher::{LogMatcher, log_matcher};
use bd_proto::protos::logging::payload::LogType;
use log_matcher::base_log_matcher::Match_type::{MessageMatch, TagMatch};
use log_matcher::base_log_matcher::Operator;
use log_matcher::base_log_matcher::double_value_match::Double_value_match_type;
use log_matcher::base_log_matcher::int_value_match::Int_value_match_type;
use log_matcher::base_log_matcher::string_value_match::String_value_match_type;
use log_matcher::base_log_matcher::tag_match::Value_match::{
  IntValueMatch,
  IsSetMatch,
  SemVerValueMatch,
  StringValueMatch,
};
use log_matcher::{BaseLogMatcher, Matcher, MatcherList, base_log_matcher};
use pretty_assertions::assert_eq;
use protobuf::{Enum, MessageField};

type Input<'a> = (LogType, LogLevel, LogMessage, LogFields);

fn log_msg(message: &str) -> Input<'_> {
  (
    LogType::NORMAL,
    log_level::DEBUG,
    LogMessage::String(message.to_string()),
    [].into(),
  )
}

fn binary_log_msg(message: &[u8]) -> Input<'_> {
  (
    LogType::NORMAL,
    log_level::DEBUG,
    LogMessage::Bytes(message.to_vec()),
    [].into(),
  )
}

fn log_tag(key: &'static str, value: &'static str) -> Input<'static> {
  (
    LogType::NORMAL,
    log_level::DEBUG,
    LogMessage::String("message".into()),
    [(key.into(), StringOrBytes::String(value.into()))].into(),
  )
}

fn binary_log_tag(key: &'static str, value: &'static [u8]) -> Input<'static> {
  (
    LogType::NORMAL,
    log_level::DEBUG,
    LogMessage::String("message".into()),
    [(key.into(), StringOrBytes::Bytes(value.into()))].into(),
  )
}

fn log_type(log_type: LogType) -> Input<'static> {
  (
    log_type,
    log_level::DEBUG,
    LogMessage::String("message".into()),
    [].into(),
  )
}

fn log_level(log_level: LogLevel) -> Input<'static> {
  (
    LogType::NORMAL,
    log_level,
    LogMessage::String("message".into()),
    [].into(),
  )
}

#[test]
fn test_message_string_eq_matcher() {
  match_test_runner(
    builder::message_equals("exact"),
    vec![
      (log_msg("exact"), true),
      (log_msg("EXACT"), false),
      (log_msg("exactx"), false),
    ],
  );
}

#[test]
fn test_message_string_lte_matcher() {
  let config = simple_log_matcher(make_message_match(
    Operator::OPERATOR_LESS_THAN_OR_EQUAL,
    "abcd",
  ));

  match_test_runner(
    config,
    vec![
      (log_msg("abcd"), true),
      (log_msg("ABCD"), true),
      (log_msg("aacd"), true),
      (log_msg("abce"), false),
      (log_msg("abcda"), false),
    ],
  );
}

#[test]
fn test_message_string_lt_matcher() {
  let config = simple_log_matcher(make_message_match(Operator::OPERATOR_LESS_THAN, "abcd"));

  match_test_runner(
    config,
    vec![
      (log_msg("abcd"), false),
      (log_msg("ABCD"), true),
      (log_msg("aacd"), true),
      (log_msg("abce"), false),
      (log_msg("abcda"), false),
    ],
  );
}

#[test]
fn test_message_string_gte_matcher() {
  let config = simple_log_matcher(make_message_match(
    Operator::OPERATOR_GREATER_THAN_OR_EQUAL,
    "abcd",
  ));

  match_test_runner(
    config,
    vec![
      (log_msg("abcd"), true),
      (log_msg("ABCD"), false),
      (log_msg("aacd"), false),
      (log_msg("abce"), true),
      (log_msg("abcda"), true),
    ],
  );
}

#[test]
fn test_message_string_gt_matcher() {
  let config = simple_log_matcher(make_message_match(Operator::OPERATOR_GREATER_THAN, "abcd"));

  match_test_runner(
    config,
    vec![
      (log_msg("abcd"), false),
      (log_msg("ABCD"), false),
      (log_msg("aacd"), false),
      (log_msg("abce"), true),
      (log_msg("abcda"), true),
    ],
  );
}

#[test]
fn test_message_binary_string_eq_matcher() {
  // We ignore binary messages for now as they don't work well with some of the matchers (e.g.
  // regex), so even though this appear to be an exact match we still expect to see no match.
  match_test_runner(
    builder::message_equals("exact_binary"),
    vec![(binary_log_msg(b"exact_binary"), false)],
  );
}

#[test]
fn test_message_string_regex_matcher() {
  match_test_runner(
    builder::message_regex_matches("fo.*r"),
    vec![
      (log_msg("foobar"), true),
      (log_msg("for"), true),
      (log_msg("bar"), false),
    ],
  );
}

#[test]
fn test_message_string_invalid_regex_config() {
  let config = builder::message_regex_matches("*r");

  assert_eq!(
    Tree::new(&config).err().unwrap().to_string(),
    "invalid regex"
  );
}

#[test]
fn test_extracted_string_matcher() {
  let config = simple_log_matcher(TagMatch(base_log_matcher::TagMatch {
    tag_key: "key".to_string(),
    value_match: Some(StringValueMatch(base_log_matcher::StringValueMatch {
      operator: Operator::OPERATOR_EQUALS.into(),
      string_value_match_type: Some(String_value_match_type::SaveFieldId("id1".to_string())),
      ..Default::default()
    })),
    ..Default::default()
  }));

  match_test_runner_with_extractions(
    config.clone(),
    vec![
      (log_tag("key", "exact"), false),
      (log_tag("keyx", "exact"), false),
      (log_msg("no fields"), false),
    ],
    &TinyMap::default(),
  );

  match_test_runner_with_extractions(
    config,
    vec![
      (log_tag("key", "exact"), true),
      (log_tag("keyx", "exact"), false),
      (log_msg("no fields"), false),
    ],
    &[("id1".to_string(), "exact".to_string())].into(),
  );
}

#[test]
fn test_tag_string_eq_matcher() {
  let config = builder::field_equals("key", "exact");

  match_test_runner(
    config,
    vec![
      (log_tag("key", "exact"), true),
      // the value does not exist
      (log_tag("key", "exactx"), false),
      // The tag key to match on does not exist
      (log_tag("keyx", "exact"), false),
      (log_msg("no fields"), false),
    ],
  );
}

#[test]
fn test_tag_binary_string_eq_matcher() {
  let config = builder::field_equals("key", "exact_binary");

  // We ignore binary fields for now as they don't work well with some of the matchers (e.g.
  // regex), so even though this appear to be an exact match we still expect to see no match.
  match_test_runner(
    config,
    vec![(binary_log_tag("key", b"exact_binary"), false)],
  );
}

#[test]
fn test_extracted_double_matcher() {
  let config = simple_log_matcher(TagMatch(base_log_matcher::TagMatch {
    tag_key: "key".to_string(),
    value_match: Some(DoubleValueMatch(base_log_matcher::DoubleValueMatch {
      operator: Operator::OPERATOR_EQUALS.into(),
      double_value_match_type: Some(Double_value_match_type::SaveFieldId("id1".to_string())),
      ..Default::default()
    })),
    ..Default::default()
  }));

  match_test_runner_with_extractions(
    config.clone(),
    vec![
      (log_tag("key", "13.0"), false),
      (log_tag("key", "13"), false),
    ],
    &TinyMap::default(),
  );
  match_test_runner_with_extractions(
    config.clone(),
    vec![
      (log_tag("key", "13.0"), false),
      (log_tag("key", "13"), false),
    ],
    &[("id1".to_string(), "bad".to_string())].into(),
  );
  match_test_runner_with_extractions(
    config,
    vec![(log_tag("key", "13.0"), true), (log_tag("key", "13"), true)],
    &[("id1".to_string(), "13".to_string())].into(),
  );
}

#[test]
fn test_tag_double_matcher() {
  fn make_config(match_value: f64, operator: Operator) -> LogMatcher {
    simple_log_matcher(TagMatch(base_log_matcher::TagMatch {
      tag_key: "key".to_string(),
      value_match: Some(DoubleValueMatch(base_log_matcher::DoubleValueMatch {
        operator: operator.into(),
        double_value_match_type: Some(Double_value_match_type::MatchValue(match_value)),
        ..Default::default()
      })),
      ..Default::default()
    }))
  }

  match_test_runner(
    make_config(12.0, Operator::OPERATOR_LESS_THAN_OR_EQUAL),
    vec![
      (log_tag("key", "13.0"), false),
      (log_tag("key", "12.0"), true),
      (log_tag("key", "11"), true),
      (log_tag("key", "NaN"), false),
      (log_tag("key", "+Inf"), false),
      (log_tag("key", "-Inf"), true),
    ],
  );

  match_test_runner(
    make_config(f64::INFINITY, Operator::OPERATOR_LESS_THAN_OR_EQUAL),
    vec![
      (log_tag("key", "13.0"), true),
      (log_tag("key", "12.0"), true),
      (log_tag("key", "11"), true),
      (log_tag("key", "NaN"), false),
      (log_tag("key", "+Inf"), true),
      (log_tag("key", "-Inf"), true),
    ],
  );

  match_test_runner(
    make_config(f64::NEG_INFINITY, Operator::OPERATOR_LESS_THAN_OR_EQUAL),
    vec![
      (log_tag("key", "13.0"), false),
      (log_tag("key", "12.0"), false),
      (log_tag("key", "11"), false),
      (log_tag("key", "NaN"), false),
      (log_tag("key", "+Inf"), false),
      (log_tag("key", "-Inf"), true),
    ],
  );

  match_test_runner(
    make_config(f64::NAN, Operator::OPERATOR_LESS_THAN_OR_EQUAL),
    vec![
      (log_tag("key", "13.0"), false),
      (log_tag("key", "12.0"), false),
      (log_tag("key", "11"), false),
      (log_tag("key", "NaN"), false),
      (log_tag("key", "+Inf"), false),
      (log_tag("key", "-Inf"), false),
    ],
  );

  match_test_runner(
    make_config(f64::NAN, Operator::OPERATOR_EQUALS),
    vec![
      (log_tag("key", "13.0"), false),
      (log_tag("key", "12.0"), false),
      (log_tag("key", "11"), false),
      (log_tag("key", "NaN"), true),
      (log_tag("key", "+Inf"), false),
      (log_tag("key", "-Inf"), false),
    ],
  );
}

#[test]
fn test_extracted_int_matcher() {
  let config = simple_log_matcher(TagMatch(base_log_matcher::TagMatch {
    tag_key: "key".to_string(),
    value_match: Some(IntValueMatch(base_log_matcher::IntValueMatch {
      operator: Operator::OPERATOR_EQUALS.into(),
      int_value_match_type: Some(Int_value_match_type::SaveFieldId("id1".to_string())),
      ..Default::default()
    })),
    ..Default::default()
  }));

  match_test_runner_with_extractions(
    config.clone(),
    vec![
      (log_tag("key", "13"), false),
      (log_tag("key", "13.0"), false),
    ],
    &TinyMap::default(),
  );

  match_test_runner_with_extractions(
    config,
    vec![(log_tag("key", "13"), true), (log_tag("key", "13.0"), true)],
    &[("id1".to_string(), "13".to_string())].into(),
  );
}

#[test]
fn test_tag_int_lte_matcher() {
  let config = simple_log_matcher(TagMatch(base_log_matcher::TagMatch {
    tag_key: "key".to_string(),
    value_match: Some(IntValueMatch(base_log_matcher::IntValueMatch {
      operator: Operator::OPERATOR_LESS_THAN_OR_EQUAL.into(),
      int_value_match_type: Some(Int_value_match_type::MatchValue(12)),
      ..Default::default()
    })),
    ..Default::default()
  }));

  match_test_runner(
    config,
    vec![
      // invalid u32::MAX input for matcher
      (log_tag("key", "4294967295"), false),
      // invalid string input for matcher
      (log_tag("key", "invalid"), false),
      // The tag key to match on does not exist
      (log_tag("keyx", ""), false),
      (log_msg("no fields"), false),
      (log_tag("key", "13"), false),
      (log_tag("key", "12"), true),
      (log_tag("key", "11"), true),
    ],
  );
}

// Test string comparison using a number since the raw custom attributes in front-end
// use a matchType of String
#[test]
fn test_tag_string_gt_matcher() {
  let config = simple_log_matcher(TagMatch(base_log_matcher::TagMatch {
    tag_key: "key".to_string(),
    value_match: Some(StringValueMatch(base_log_matcher::StringValueMatch {
      operator: Operator::OPERATOR_GREATER_THAN.into(),
      string_value_match_type: Some(String_value_match_type::MatchValue("40".to_string())),
      ..Default::default()
    })),
    ..Default::default()
  }));

  match_test_runner(
    config,
    vec![
      // The tag key to match on does not exist
      (log_tag("keyx", ""), false),
      (log_msg("no fields"), false),
      (log_tag("key", "0"), false),
      (log_tag("key", "39.999"), false),
      (log_tag("key", "40"), false),
      (log_tag("key", "45"), true),
      (log_tag("key", "45.5"), true),
      (log_tag("key", "100"), false), // string uses lexicographic comparisons
    ],
  );
}

#[test]
fn test_tag_int_invalid_regex_matcher() {
  let config = simple_log_matcher(TagMatch(base_log_matcher::TagMatch {
    tag_key: "key".to_string(),
    value_match: Some(IntValueMatch(base_log_matcher::IntValueMatch {
      operator: Operator::OPERATOR_REGEX.into(),
      int_value_match_type: Some(Int_value_match_type::MatchValue(12)),
      ..Default::default()
    })),
    ..Default::default()
  }));

  assert_eq!(
    Tree::new(&config).err().unwrap().to_string(),
    "regex does not support int32"
  );
}

#[test]
fn test_tag_log_type_invalid_config_value() {
  let config = simple_log_matcher(TagMatch(base_log_matcher::TagMatch {
    tag_key: "log_type".to_string(),
    value_match: Some(IntValueMatch(base_log_matcher::IntValueMatch {
      operator: Operator::OPERATOR_REGEX.into(), // this is ignored
      int_value_match_type: Some(Int_value_match_type::MatchValue(-1)), // invalid
      ..Default::default()
    })),
    ..Default::default()
  }));

  assert_eq!(
    Tree::new(&config).err().unwrap().to_string(),
    "out of range integral type conversion attempted"
  );
}

#[test]
fn test_tag_log_type() {
  let config = simple_log_matcher(TagMatch(base_log_matcher::TagMatch {
    tag_key: "log_type".to_string(),
    value_match: Some(IntValueMatch(base_log_matcher::IntValueMatch {
      operator: Operator::OPERATOR_REGEX.into(), // this is ignored
      int_value_match_type: Some(Int_value_match_type::MatchValue(3)),
      ..Default::default()
    })),
    ..Default::default()
  }));

  match_test_runner(
    config,
    vec![
      // invalid u32::MAX input for matcher
      (
        log_type(LogType::from_i32(i32::MAX).unwrap_or_default()),
        false,
      ),
      (log_type(LogType::RESOURCE), true),
    ],
  );
}

#[test]
fn test_tag_log_level() {
  let config = simple_log_matcher(TagMatch(base_log_matcher::TagMatch {
    tag_key: "log_level".to_string(),
    value_match: Some(IntValueMatch(base_log_matcher::IntValueMatch {
      operator: Operator::OPERATOR_GREATER_THAN_OR_EQUAL.into(),
      int_value_match_type: Some(Int_value_match_type::MatchValue(2)), // INFO
      ..Default::default()
    })),
    ..Default::default()
  }));

  match_test_runner(
    config,
    vec![
      // invalid input
      (log_level(u32::MAX), false),
      (log_level(log_level::DEBUG), false),
      (log_level(log_level::INFO), true),
      (log_level(log_level::WARNING), true),
    ],
  );
}

fn semver_tag_matcher_config(value: &str, operator: Operator) -> LogMatcher {
  simple_log_matcher(TagMatch(base_log_matcher::TagMatch {
    tag_key: "key".to_string(),
    value_match: Some(SemVerValueMatch(base_log_matcher::SemVerValueMatch {
      operator: operator.into(),
      match_value: value.to_string(),
      ..Default::default()
    })),
    ..Default::default()
  }))
}

#[test]
fn tag_semver_lte_matcher() {
  // Verifies <value> <= 1.5.19.0;
  let config = semver_tag_matcher_config("1.5.19.0", Operator::OPERATOR_LESS_THAN_OR_EQUAL);

  match_test_runner(
    config,
    vec![
      (log_tag("key", "1.5.2"), true),     // 2 < 19
      (log_tag("key", "1.5.2.0"), true),   // 2 < 19
      (log_tag("key", "1.5.2.0.4"), true), // 2 < 19
      (log_tag("key", "1.5.19"), true),    // 19 == 19, 0 == 9
      (log_tag("key", "1.5.19.0"), true),  // correct number of segments, 19 == 19
      (log_tag("key", "1.5.20"), false),   // 20 > 19
      (log_tag("key", "1.5.20.0"), false), // 20 > 19
      // Note that this one diverges from semver conventions.
      (log_tag("key", "1.5.19.0-rc2"), true), // 0-rc2 == 0 as suffix is ignored
    ],
  );
}

#[test]
fn tag_semver_lt_matcher() {
  // Verifies <value> < 1.5.19.0;
  let config = semver_tag_matcher_config("1.5.19.0", Operator::OPERATOR_LESS_THAN);

  match_test_runner(
    config,
    vec![
      (log_tag("key", "1.5.2"), true),       // 2 < 19
      (log_tag("key", "1.5.2.0"), true),     // 2 < 19
      (log_tag("key", "1.5.2.0.4"), true),   // 2 < 19
      (log_tag("key", "1.5.19"), false),     // 19 == 19, 0 == 0
      (log_tag("key", "1.5.19.0"), false),   // 19 == 19, 0 == 0
      (log_tag("key", "1.5.19.0.4"), false), // 19 == 19, 0 == 0, 4 > 0
      (log_tag("key", "1.5.20"), false),     // 20 > 19
      // Note that this one diverges from semver conventions.
      (log_tag("key", "1.5.19.0-rc2"), false), // 0-rc2 == 0 as suffix is ignored
    ],
  );
}

#[test]
fn tag_semver_gt_matcher() {
  // Verifies <value> > 1.5.19.0;
  let config = semver_tag_matcher_config("1.5.19.0", Operator::OPERATOR_GREATER_THAN);

  match_test_runner(
    config,
    vec![
      (log_tag("key", "1.5.2"), false),      // 2 < 19
      (log_tag("key", "1.5.2.0"), false),    // 2 < 19
      (log_tag("key", "1.5.2.0.0"), false),  // 2 < 19
      (log_tag("key", "1.5.19"), false),     // 19 == 19, 0 == 0
      (log_tag("key", "1.5.19.0"), false),   // 19 == 19, 0 == 0
      (log_tag("key", "1.5.19.0.0"), false), // 19 == 19, 0 == 0
      (log_tag("key", "1.5.20"), true),      // 20 > 19
      (log_tag("key", "1.5.20.0"), true),    // 20 > 19
      // Note that this one diverges from semver conventions.
      (log_tag("key", "1.5.19.0-rc2"), false), // 0-rc2 == 0 as suffix is ignored
    ],
  );
}

#[test]
fn tag_semver_gte_matcher() {
  // Verifies <value> >= 1.5.19.0;
  let config = semver_tag_matcher_config("1.5.19.0", Operator::OPERATOR_GREATER_THAN_OR_EQUAL);

  match_test_runner(
    config,
    vec![
      (log_tag("key", "1.5.2"), false),     // 2 < 19
      (log_tag("key", "1.5.2.0"), false),   // 2 < 19
      (log_tag("key", "1.5.2.0.4"), false), // 2 < 19
      (log_tag("key", "1.5.19"), true),     // 19 == 19, 0 == 0
      (log_tag("key", "1.5.19.0"), true),   // 19 == 19, 0 == 0
      (log_tag("key", "1.5.19.0.4"), true), // 19 == 19, 0 == 0, 4 > 0
      (log_tag("key", "1.5.20"), true),     // 20 > 19
      // Note that this one diverges from semver conventions.
      (log_tag("key", "1.5.19.0-rc2"), true), // 0-rc2 == 0 as suffix is ignored
    ],
  );
}

#[test]
fn tag_semver_eq_matcher() {
  // Verifies <value> == 1.5.19.0;
  let config = semver_tag_matcher_config("1.5.19.0", Operator::OPERATOR_EQUALS);

  match_test_runner(
    config,
    vec![
      (log_tag("key", "1.5.2"), false),      // 2 < 19
      (log_tag("key", "1.4.2"), false),      // 2 < 19
      (log_tag("key", "1.5.19.0"), true),    // exact match
      (log_tag("key", "1.5.19.0.4"), false), // 4 != 0
      (log_tag("key", "1.5.19"), true),      // 0 == 0
      (log_tag("key", "1.6"), false),        // 6 > 5
    ],
  );
}

#[test]
fn tag_semver_neq_matcher() {
  // Verifies <value> != 1.5.19.0;
  let config = semver_tag_matcher_config("1.5.19.0", Operator::OPERATOR_NOT_EQUALS);

  match_test_runner(
    config,
    vec![
      (log_tag("key", "1.5.2"), true),      // 2 < 19
      (log_tag("key", "1.4.2"), true),      // 4 != 5
      (log_tag("key", "1.5.19.0"), false),  // exact match
      (log_tag("key", "1.5.19.1"), true),   // 1 != 0
      (log_tag("key", "1.5.19.0.4"), true), // 4 != 0
      (log_tag("key", "1.5.19"), false),    // 0 == 0
      (log_tag("key", "1.6"), true),        // 6 > 5
    ],
  );
}

#[test]
fn mixed_segment_semver_matcher() {
  let config = simple_log_matcher(TagMatch(base_log_matcher::TagMatch {
    tag_key: "key".to_string(),
    value_match: Some(SemVerValueMatch(base_log_matcher::SemVerValueMatch {
      operator: Operator::OPERATOR_LESS_THAN_OR_EQUAL.into(),
      match_value: "1.5.foo.0".to_string(),
      ..Default::default()
    })),
    ..Default::default()
  }));

  match_test_runner(
    config,
    vec![
      (log_tag("key", "1.5.fox"), false), // fox > foo
      (log_tag("key", "1.5.fo"), true),   // fo < foo
      (log_tag("key", "1.05.fo"), true),  // fo < foo
      (log_tag("key", "1.5.fo.0"), true), // fo < foo
      // This awkwardly evaluates to true since foo > 1 per string lexo sort.
      (log_tag("key", "1.5.1.0"), true),
    ],
  );
}

#[test]
fn test_tag_semver_eq_regex_matcher() {
  let config = simple_log_matcher(TagMatch(base_log_matcher::TagMatch {
    tag_key: "key".to_string(),
    value_match: Some(SemVerValueMatch(base_log_matcher::SemVerValueMatch {
      operator: Operator::OPERATOR_REGEX.into(),
      match_value: "1\\.5\\.*".to_string(),
      ..Default::default()
    })),
    ..Default::default()
  }));

  match_test_runner(
    config,
    vec![
      (log_tag("key", "1.5.2"), true),
      (log_tag("key", "1.5.20"), true),
      (log_tag("key", "1.50.20"), true),
    ],
  );
}

#[test]
fn test_or_matcher() {
  let config = LogMatcher {
    matcher: Some(log_matcher::Matcher::OrMatcher(MatcherList {
      log_matchers: vec![
        simple_log_matcher(make_message_match(Operator::OPERATOR_REGEX, "foo")),
        simple_log_matcher(make_message_match(Operator::OPERATOR_REGEX, "bar")),
      ],
      ..Default::default()
    })),
    ..Default::default()
  };

  match_test_runner(
    config,
    vec![
      (log_msg("foo"), true),
      (log_msg("bar"), true),
      (log_msg("baz"), false),
    ],
  );
}

#[test]
fn test_and_matcher() {
  let config = LogMatcher {
    matcher: Some(log_matcher::Matcher::AndMatcher(MatcherList {
      log_matchers: vec![
        simple_log_matcher(make_message_match(Operator::OPERATOR_REGEX, "foo")),
        simple_log_matcher(make_message_match(Operator::OPERATOR_REGEX, "bar")),
      ],
      ..Default::default()
    })),
    ..Default::default()
  };

  match_test_runner(
    config,
    vec![
      (log_msg("foo"), false),
      (log_msg("bar"), false),
      (log_msg("foobar"), true),
    ],
  );
}

#[test]
fn test_not_matcher() {
  let config = builder::not(simple_log_matcher(make_message_match(
    Operator::OPERATOR_REGEX,
    "foo",
  )));

  match_test_runner(
    config,
    vec![
      (log_msg("foo"), false),
      (log_msg("bar"), true),
      (log_msg("foobar"), false),
    ],
  );
}

#[test]
fn test_is_set_matcher() {
  let matcher = TagMatch(base_log_matcher::TagMatch {
    tag_key: "foo".to_string(),
    value_match: Some(IsSetMatch(base_log_matcher::IsSetMatch::default())),
    ..Default::default()
  });

  let config = simple_log_matcher(matcher);

  match_test_runner(
    config,
    vec![
      (log_tag("foo", "sth"), true),
      (log_tag("bar", "sth"), false),
    ],
  );
}

#[test]
fn feature_flag_matcher() {
  struct Input {
    flags: Vec<(&'static str, Option<&'static str>)>,
    matcher: LogMatcher,
    matches: bool,
  }

  for input in [
    Input {
      flags: vec![("flag1", Some("value1"))],
      matcher: make_string_feature_flag_matcher("flag1", Operator::OPERATOR_EQUALS, "value1"),
      matches: true,
    },
    Input {
      flags: vec![("flag1", None)],
      matcher: make_string_feature_flag_matcher("flag1", Operator::OPERATOR_EQUALS, ""),
      matches: true,
    },
    Input {
      flags: vec![("flag1", Some("value1"))],
      matcher: make_string_feature_flag_matcher("flag1", Operator::OPERATOR_EQUALS, "value2"),
      matches: false,
    },
    Input {
      flags: vec![("flag2", Some("value2"))],
      matcher: make_string_feature_flag_matcher("flag2", Operator::OPERATOR_NOT_EQUALS, "value1"),
      matches: true,
    },
    Input {
      flags: vec![("flag3", None)],
      matcher: make_string_feature_flag_matcher("flag3", Operator::OPERATOR_NOT_EQUALS, "value1"),
      matches: true,
    },
    Input {
      flags: vec![("flag3", None)],
      matcher: make_feature_flag_is_set_matcher("flag3"),
      matches: true,
    },
    Input {
      flags: vec![("flag3", None)],
      matcher: make_feature_flag_is_set_matcher("flag2"),
      matches: false,
    },
  ] {
    let matcher = TestMatcher::new(&input.matcher).unwrap();

    let mut feature_flags = TestFeatureFlags::default();
    feature_flags
      .set_multiple(
        input
          .flags
          .into_iter()
          .map(|(k, v)| (k.to_string(), v))
          .collect(),
      )
      .unwrap();

    assert_eq!(
      input.matches,
      matcher.match_log_with_feature_flags(
        TypedLogLevel::Debug,
        LogType::Normal,
        "foo",
        [],
        &feature_flags,
      )
    );
  }
}

fn simple_log_matcher(match_type: base_log_matcher::Match_type) -> LogMatcher {
  LogMatcher {
    matcher: Some(Matcher::BaseMatcher(BaseLogMatcher {
      match_type: Some(match_type),
      ..Default::default()
    })),
    ..Default::default()
  }
}

fn make_message_match(operator: Operator, match_value: &str) -> base_log_matcher::Match_type {
  MessageMatch(base_log_matcher::MessageMatch {
    string_value_match: MessageField::from_option(Some(base_log_matcher::StringValueMatch {
      operator: operator.into(),
      string_value_match_type: Some(String_value_match_type::MatchValue(match_value.to_string())),
      ..Default::default()
    })),
    ..Default::default()
  })
}

fn make_string_feature_flag_matcher(
  flag_name: &str,
  operator: Operator,
  match_value: &str,
) -> LogMatcher {
  simple_log_matcher(log_matcher::base_log_matcher::Match_type::FeatureFlagMatch(
    base_log_matcher::FeatureFlagMatch {
      flag_name: flag_name.to_string(),
      value_match: Some(feature_flag_match::Value_match::StringValueMatch(
        base_log_matcher::StringValueMatch {
          operator: operator.into(),
          string_value_match_type: Some(
            log_matcher::base_log_matcher::string_value_match::String_value_match_type::MatchValue(
              match_value.to_string(),
            ),
          ),
          ..Default::default()
        },
      )),
      ..Default::default()
    },
  ))
}

fn make_feature_flag_is_set_matcher(flag_name: &str) -> LogMatcher {
  simple_log_matcher(log_matcher::base_log_matcher::Match_type::FeatureFlagMatch(
    base_log_matcher::FeatureFlagMatch {
      flag_name: flag_name.to_string(),
      value_match: Some(feature_flag_match::Value_match::IsSetMatch(
        base_log_matcher::IsSetMatch::default(),
      )),
      ..Default::default()
    },
  ))
}

#[allow(clippy::needless_pass_by_value)]
fn match_test_runner(config: LogMatcher, cases: Vec<(Input<'_>, bool)>) {
  match_test_runner_with_extractions(config, cases, &TinyMap::default());
}

#[allow(clippy::needless_pass_by_value)]
fn match_test_runner_with_extractions(
  config: LogMatcher,
  cases: Vec<(Input<'_>, bool)>,
  extracted_fields: &TinyMap<String, String>,
) {
  let match_tree = Tree::new(&config).unwrap();

  for (input, should_match) in cases {
    let (log_type, log_level, message, fields) = input.clone();

    let fields = FieldsRef::new(&fields, &EMPTY_FIELDS);

    assert_eq!(
      should_match,
<<<<<<< HEAD
      match_tree.do_match(log_level, log_type, &message, fields, extracted_fields,),
=======
      match_tree.do_match(
        log_level,
        bd_log_primitives::LogType(log_type.0),
        &message,
        fields,
        None,
        extracted_fields,
      ),
>>>>>>> 71bc4f1f
      "{input:?} should result in {should_match} but did not",
    );
  }
}<|MERGE_RESOLUTION|>--- conflicted
+++ resolved
@@ -878,7 +878,7 @@
       input.matches,
       matcher.match_log_with_feature_flags(
         TypedLogLevel::Debug,
-        LogType::Normal,
+        LogType::NORMAL,
         "foo",
         [],
         &feature_flags,
@@ -964,18 +964,14 @@
 
     assert_eq!(
       should_match,
-<<<<<<< HEAD
-      match_tree.do_match(log_level, log_type, &message, fields, extracted_fields,),
-=======
       match_tree.do_match(
         log_level,
-        bd_log_primitives::LogType(log_type.0),
+        log_type,
         &message,
         fields,
         None,
-        extracted_fields,
+        extracted_fields
       ),
->>>>>>> 71bc4f1f
       "{input:?} should result in {should_match} but did not",
     );
   }
