--- conflicted
+++ resolved
@@ -107,14 +107,8 @@
     // If the last activity write is None (happens always on SDK launch), we allow to store the
     // state update even if session hasn't changed.
     let is_last_activity_storage_allowed = state
-<<<<<<< HEAD
-      .last_activity_write.is_none_or(|last_activity_write| {
-        now - last_activity_write > self.max_write_interval
-      });
-=======
       .last_activity_write
       .is_none_or(|last_activity_write| now - last_activity_write > self.max_write_interval);
->>>>>>> 7d510f08
 
     state.last_activity = now;
 
