--- conflicted
+++ resolved
@@ -63,12 +63,8 @@
 bincode         = { version = "2.0.1", features = ["serde"] }
 bytes           = "1.10.1"
 cbindgen        = "0.28.0"
-<<<<<<< HEAD
-cc              = "1.2.22"
-=======
 cc              = "1.2.23"
 cmake           = "0.1.54"
->>>>>>> 87e485ec
 clap            = { version = "4.5.38", features = ["derive", "env"] }
 cmake           = "0.1.54"
 color-backtrace = "0.7.0"
