--- conflicted
+++ resolved
@@ -9,28 +9,8 @@
 doctest = false
 
 [dependencies]
-<<<<<<< HEAD
-anyhow.workspace           = true
-async-compression          = { version = "0.4.27", features = ["zlib"], default-features = false }
-async-trait.workspace      = true
-bd-client-stats-store.path = "../bd-client-stats-store"
-bd-log-primitives.path     = "../bd-log-primitives"
-bd-metadata.path           = "../bd-metadata"
-bd-proto.path              = "../bd-proto"
-crc32fast.workspace        = true
-flatbuffers.workspace      = true
-flate2                     = { workspace = true, default-features = false, features = ["zlib"] }
-log.workspace              = true
-mockall.workspace          = true
-parking_lot.workspace      = true
-protobuf.workspace         = true
-tempfile.workspace         = true
-thiserror.workspace        = true
-time.workspace             = true
-tokio.workspace            = true
-walkdir = "2.5.0"
-=======
 anyhow.workspace       = true
+async-compression      = { version = "0.4.30", features = ["zlib"], default-features = false }
 async-trait.workspace  = true
 bd-log-primitives.path = "../bd-log-primitives"
 bd-metadata.path       = "../bd-metadata"
@@ -42,10 +22,11 @@
 mockall.workspace      = true
 parking_lot.workspace  = true
 protobuf.workspace     = true
+tempfile.workspace     = true
 thiserror.workspace    = true
 time.workspace         = true
 tokio.workspace        = true
->>>>>>> 693e1e43
+walkdir.workspace      = true
 
 [dev-dependencies]
 bd-test-helpers.path = "../bd-test-helpers"
