--- conflicted
+++ resolved
@@ -6,14 +6,10 @@
 // https://polyformproject.org/wp-content/uploads/2020/06/PolyForm-Shield-1.0.0.txt
 
 use async_trait::async_trait;
-<<<<<<< HEAD
 use std::collections::HashMap;
 use std::path::{Path, PathBuf};
 use std::sync::atomic::{AtomicBool, Ordering};
 use tokio::io::AsyncWriteExt;
-=======
-use std::path::{Path, PathBuf};
->>>>>>> 693e1e43
 
 //
 // FileSystem
@@ -116,7 +112,6 @@
   async fn create_dir(&self, path: &Path) -> anyhow::Result<()> {
     Ok(tokio::fs::create_dir(self.directory.join(path)).await?)
   }
-<<<<<<< HEAD
 }
 
 //
@@ -155,7 +150,7 @@
 
     tokio::fs::read(&file_path)
       .await
-      .map_err(|e| anyhow!("failed to read file {}: {}", file_path.display(), e))
+      .map_err(|e| anyhow::anyhow!("failed to read file {}: {}", file_path.display(), e))
   }
 
   async fn write_file(&self, path: &Path, data: &[u8]) -> anyhow::Result<()> {
@@ -166,11 +161,11 @@
     let file_path = self.directory.path().join(path);
     let mut file = tokio::fs::File::create(&file_path)
       .await
-      .map_err(|e| anyhow!("failed to create file {}: {}", file_path.display(), e))?;
+      .map_err(|e| anyhow::anyhow!("failed to create file {}: {}", file_path.display(), e))?;
     file
       .write_all(data)
       .await
-      .map_err(|e| anyhow!("failed to write file {}: {}", file_path.display(), e))?;
+      .map_err(|e| anyhow::anyhow!("failed to write file {}: {}", file_path.display(), e))?;
     file.sync_all().await.unwrap();
 
     Ok(())
@@ -184,7 +179,7 @@
 
     tokio::fs::remove_file(&file_path)
       .await
-      .map_err(|e| anyhow!("failed to delete file {}: {}", file_path.display(), e))?;
+      .map_err(|e| anyhow::anyhow!("failed to delete file {}: {}", file_path.display(), e))?;
 
     Ok(())
   }
@@ -197,7 +192,7 @@
 
     tokio::fs::remove_dir_all(&dir_path)
       .await
-      .map_err(|e| anyhow!("failed to remove directory {}: {}", dir_path.display(), e))?;
+      .map_err(|e| anyhow::anyhow!("failed to remove directory {}: {}", dir_path.display(), e))?;
 
     Ok(())
   }
@@ -209,7 +204,7 @@
     }
     tokio::fs::create_dir_all(&dir_path)
       .await
-      .map_err(|e| anyhow!("failed to create directory {}: {}", dir_path.display(), e))?;
+      .map_err(|e| anyhow::anyhow!("failed to create directory {}: {}", dir_path.display(), e))?;
 
     Ok(())
   }
@@ -222,7 +217,7 @@
     let file_path = self.directory.path().join(path);
     tokio::fs::File::create(&file_path)
       .await
-      .map_err(|e| anyhow!("failed to create file {}: {}", file_path.display(), e))
+      .map_err(|e| anyhow::anyhow!("failed to create file {}: {}", file_path.display(), e))
   }
 }
 
@@ -261,6 +256,4 @@
   fn path_as_str(path: impl AsRef<Path>) -> String {
     path.as_ref().as_os_str().to_str().unwrap().to_string()
   }
-=======
->>>>>>> 693e1e43
 }