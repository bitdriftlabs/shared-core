--- conflicted
+++ resolved
@@ -86,13 +86,8 @@
     feature_flags: Option<&bd_feature_flags::FeatureFlags>,
   ) {
     for action in actions {
-<<<<<<< HEAD
       let mut tags = Self::extract_tags(log, feature_flags, action.action.tags());
       tags.insert("_path_id".to_string(), action.path.path_id.to_string());
-=======
-      let mut tags = Self::extract_tags(log, action.action.tags());
-      tags.insert("_path_id".to_string(), action.path.path_id.clone());
->>>>>>> 0590409f
 
       self
         .stats
