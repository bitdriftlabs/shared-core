// shared-core - bitdrift's common client/server libraries
// Copyright Bitdrift, Inc. All rights reserved.
//
// Use of this source code is governed by a source available license that can be found in the
// LICENSE file or at:
// https://polyformproject.org/wp-content/uploads/2020/06/PolyForm-Shield-1.0.0.txt

#[cfg(test)]
#[path = "./engine_test.rs"]
mod engine_test;

use crate::actions_flush_buffers::{
  BuffersToFlush,
  Negotiator,
  NegotiatorOutput,
  PendingFlushBuffersAction,
  Resolver,
  ResolverConfig,
  StreamingBuffersAction,
};
use crate::config::{
  ActionEmitMetric,
  ActionFlushBuffers,
  ActionTakeScreenshot,
  Config,
  WorkflowsConfiguration,
};
use crate::metrics::MetricsCollector;
use crate::sankey_diagram::{self, PendingSankeyPathUpload};
use crate::workflow::{SankeyPath, TriggeredAction, TriggeredActionEmitSankey, Workflow};
use anyhow::anyhow;
use bd_api::DataUpload;
use bd_client_stats::DynamicStats;
use bd_client_stats_store::{Counter, Histogram, Scope};
use bd_log_primitives::LogRef;
pub use bd_matcher::FieldProvider;
use bd_runtime::runtime::workflows::{
  PersistenceWriteIntervalFlag,
  StatePeriodicWriteIntervalFlag,
  TraversalsCountLimitFlag,
};
use bd_runtime::runtime::{ConfigLoader, DurationWatch};
use bd_stats_common::labels;
use bd_time::TimeDurationExt as _;
use serde::{Deserialize, Serialize};
use std::borrow::Cow;
use std::collections::{BTreeSet, HashMap};
use std::fs::File;
use std::io::{BufReader, BufWriter, Write};
use std::path::{Path, PathBuf};
use std::sync::Arc;
use tokio::sync::mpsc::{Receiver, Sender};
use tokio::sync::oneshot::error::TryRecvError;
use tokio::task::JoinHandle;
use tokio::time::Instant;

//
// WorkflowsEngine
//

#[derive(Debug)]
/// Orchestrates the execution and management of workflows. It is also responsible for
/// persisting and restoring its state in disk when any workflow has changed.
pub struct WorkflowsEngine {
  // Number of elements in configs and
  // state.workflows should be always the same.
  // A config at index `i` corresponds to a workflow (state.workflows list)
  // at index `i`.
  configs: Vec<Config>,
  state: WorkflowsState,
  state_store: StateStore,
  pending_buffer_flushes: HashMap<String, tokio::sync::oneshot::Receiver<()>>,

  needs_state_persistence: bool,

  stats: WorkflowsEngineStats,

  current_traversals_count: u32,
  /// Used to keep track of the current number of traversals.
  /// The other way to do this would be to iterate over all workflows
  /// and their runs and their traversals every time we want to
  /// know how many traversals are there but this could turn out to
  /// be expensive for cases when we have a lot of workflows/traversals/runs.
  traversals_count_limit: u32,
  state_periodic_write_interval: time::Duration,

  flush_buffers_actions_resolver: Resolver,
  flush_buffers_negotiator_input_tx: Sender<PendingFlushBuffersAction>,
  flush_buffers_negotiator_output_rx: Receiver<NegotiatorOutput>,
  flush_buffers_negotiator_join_handle: JoinHandle<()>,

  sankey_processor_input_tx: Sender<SankeyPath>,
  sankey_processor_output_rx: Receiver<SankeyPath>,

  sankey_processor_join_handle: JoinHandle<()>,

  metrics_collector: MetricsCollector,

  buffers_to_flush_tx: Sender<BuffersToFlush>,
}

impl WorkflowsEngine {
  pub fn new(
    stats: &Scope,
    sdk_directory: &Path,
    runtime: &ConfigLoader,
    data_upload_tx: Sender<DataUpload>,
    dynamic_stats: Arc<DynamicStats>,
  ) -> (Self, Receiver<BuffersToFlush>) {
    let scope = stats.scope("workflows");

    let traversals_count_limit_flag = TraversalsCountLimitFlag::register(runtime).unwrap();
    let state_periodic_write_interval_flag =
      StatePeriodicWriteIntervalFlag::register(runtime).unwrap();

    // An arbitrary size for the channel that should be sufficient to handle incoming flush buffer
    // triggers. It should be acceptable to drop events if the size limit is exceeded.
    let (buffers_to_flush_tx, buffers_to_flush_rx) = tokio::sync::mpsc::channel(10);

    let actions_scope = scope.scope("actions");

    let (input_tx, input_rx) = tokio::sync::mpsc::channel(10);
    let (flush_buffers_actions_negotiator, output_rx) =
      Negotiator::new(input_rx, data_upload_tx.clone(), &actions_scope);
    let flush_buffers_negotiator_join_handle = flush_buffers_actions_negotiator.run();

    let flush_buffers_actions_resolver = Resolver::new(&actions_scope);

    let (sankey_input_tx, sankey_input_rx) = tokio::sync::mpsc::channel(10);
    let (sankey_output_tx, sankey_output_rx) = tokio::sync::mpsc::channel(10);
    let sankey_diagram_processor = sankey_diagram::Processor::new(
      sankey_input_rx,
      data_upload_tx,
      sankey_output_tx,
      &actions_scope,
    );
    let sankey_processor_join_handle = sankey_diagram_processor.run();

    let workflows_engine = Self {
      configs: vec![],
      state: WorkflowsState::default(),
      stats: WorkflowsEngineStats::new(&scope),
      state_store: StateStore::new(sdk_directory, &scope, runtime),
      needs_state_persistence: false,
      current_traversals_count: 0,
      traversals_count_limit: traversals_count_limit_flag.read(),
      state_periodic_write_interval: state_periodic_write_interval_flag.read(),
      flush_buffers_actions_resolver,
      flush_buffers_negotiator_join_handle,
      flush_buffers_negotiator_input_tx: input_tx,
      flush_buffers_negotiator_output_rx: output_rx,
      sankey_processor_input_tx: sankey_input_tx,
      sankey_processor_output_rx: sankey_output_rx,
      sankey_processor_join_handle,
      metrics_collector: MetricsCollector::new(dynamic_stats),
      buffers_to_flush_tx,
      pending_buffer_flushes: HashMap::new(),
    };

    (workflows_engine, buffers_to_flush_rx)
  }

  pub fn start(&mut self, config: WorkflowsEngineConfig) {
    self
      .flush_buffers_actions_resolver
      .update(ResolverConfig::new(
        config.trigger_buffer_ids,
        config.continuous_buffer_ids,
      ));

    let workflows_state = self.state_store.load();

    if let Some(state) = workflows_state {
      self.state.pending_flush_actions = self
        .flush_buffers_actions_resolver
        .standardize_pending_actions(state.pending_flush_actions);
      self.state.streaming_actions = self
        .flush_buffers_actions_resolver
        .standardize_streaming_buffers(state.streaming_actions);
      self.state.pending_sankey_actions = state.pending_sankey_actions;

      self.state.session_id.clone_from(&state.session_id);
      self.add_workflows(
        config.workflows_configuration.workflows,
        Some(state.workflows),
      );
    } else {
      self.add_workflows(config.workflows_configuration.workflows, None);
    }

    for action in &self.state.pending_flush_actions {
      if let Err(e) = self
        .flush_buffers_negotiator_input_tx
        .try_send(action.clone())
      {
        log::debug!("failed to send pending action for intent negotiation: {e}");
        self.stats.intent_negotiation_channel_send_failures.inc();
      }
    }

    for sankey_path in &self.state.pending_sankey_actions {
      if let Err(e) = self
        .sankey_processor_input_tx
        .try_send(sankey_path.sankey_path.clone())
      {
        log::debug!("failed to process sankey: {e}");
      }
    }

    log::debug!(
      "started workflows engine with {} workflow(s); {} pending processing action(s); {} pending \
       sankey path uploads; {} streaming action(s); session ID: \"{}\"; traversals count limit: {}",
      self.state.workflows.len(),
      self.state.pending_flush_actions.len(),
      self.state.pending_sankey_actions.len(),
      self.state.streaming_actions.len(),
      self.state.session_id,
      self.traversals_count_limit,
    );
  }

  /// Updates the configuration of workflows managed by the receiver with a provided
  /// workflows list proto config.
  /// As the result of each update:
  ///  * workflows that exists on the client and which are not a part of the provided workflow
  ///    config update (together with their runs and traversals) are removed.
  ///  * new workflows are created for workflows that are a part of the provided workflow config
  ///    update but do not exists in client's memory yet.
  pub fn update(&mut self, config: WorkflowsEngineConfig) {
    // To limit the memory usage remove the outdated workflows before
    // creating new ones.

    log::debug!(
      "received workflows config update containing {} workflow(s)",
      config.workflows_configuration.workflows.len()
    );

    // Introduce hash look ups to avoid N^2 complexity later in this method.
    let latest_workflow_ids_to_index: HashMap<&str, usize> = config
      .workflows_configuration
      .workflows
      .iter()
      .enumerate()
      .map(|(index, config)| (config.id(), index))
      .collect();

    // Process workflows in reversed order as we may end up removing workflows
    // while iterating.
    for index in (0 .. self.state.workflows.len()).rev() {
      let should_remove_existing_workflow =
        match latest_workflow_ids_to_index.get(self.state.workflows[index].id()) {
          Some(latest_workflows_index) => {
            // Handle an edge case where a client receives a config update containing a workflow
            // with a config field unknown to the client, which is later updated to
            // understand this field. In such cases, the server's config is converted to
            // the client's representation and cached for future use.
            // If the client is later updated to understand the previously unsupported field,
            // we check for a config mismatch between the cached client representation and
            // the fresh client representation from the server. If there's a mismatch, we discard
            // the cached version and replace it with the fresh one later on.
            config.workflows_configuration.workflows[*latest_workflows_index] != self.configs[index]
          },
          // The latest config update doesn't contain a workflow with an ID of the existing
          // workflow. Remove existing workflow.
          None => true,
        };

      if should_remove_existing_workflow {
        self.remove_workflow(index);
      }
    }

    // Introduce hash look ups to avoid N^2 complexity later in this method.
    let existing_workflow_ids_to_index: HashMap<String, usize> = self
      .state
      .workflows
      .iter()
      .enumerate()
      .map(|(index, workflow)| (workflow.id().to_string(), index))
      .collect();

    // Iterate over the list of configs from the latest update and
    // create workflows for the ones that do not have their representation
    // on the client yet.
    for workflow_config in config.workflows_configuration.workflows {
      if !existing_workflow_ids_to_index.contains_key(workflow_config.id()) {
        self.add_workflow(
          Workflow::new(workflow_config.id().to_string()),
          workflow_config,
        );
      }
    }

    self
      .flush_buffers_actions_resolver
      .update(ResolverConfig::new(
        config.trigger_buffer_ids,
        config.continuous_buffer_ids,
      ));

    self.state.pending_flush_actions = self
      .flush_buffers_actions_resolver
      .standardize_pending_actions(self.state.pending_flush_actions.clone());
    self.state.streaming_actions = self
      .flush_buffers_actions_resolver
      .standardize_streaming_buffers(self.state.streaming_actions.clone());

    log::debug!(
      "consumed received workflows config update; workflows engine contains {} workflow(s)",
      self.state.workflows.len()
    );
  }

  fn add_workflows(&mut self, workflows: Vec<Config>, existing_workflows: Option<Vec<Workflow>>) {
    // `workflows` is the source of truth for workflow configurations from the server
    // while `existing_workflows` contains state of workflow who have been running on a device.
    //  * Combine the two by iterating over the list of configs from the server and associating
    //    configs with relevant workflow state (if any).
    //  * Discard workflow states that don't have a corresponding server-side config.
    let mut existing_workflow_ids_to_workflows =
      existing_workflows.map_or_else(HashMap::new, |workflows| {
        workflows
          .into_iter()
          .map(|workflow| (workflow.id().to_string(), workflow))
          .collect()
      });

    let workflows_and_configs = workflows.into_iter().map(|config| {
      let workflow = existing_workflow_ids_to_workflows
        .remove(config.id())
        .map_or_else(
          // We have cache state for a given workflow ID.
          || Workflow::new(config.id().to_string()),
          //   No cached state for a given workflow ID, start from scratch.
          |workflow| workflow,
        );
      (workflow, config)
    });

    for (workflow, config) in workflows_and_configs {
      self.add_workflow(workflow, config);
    }
  }

  fn add_workflow(&mut self, workflow: Workflow, config: Config) {
    let mut workflow = workflow;

    let workflow_traversals_count = workflow.traversals_count();
    if workflow_traversals_count + self.current_traversals_count > self.traversals_count_limit {
      log::debug!(
        "failed to add workflow with {} traversal(s) due to traversals count limit being hit \
         ({}); current traversals count {}",
        workflow_traversals_count,
        self.traversals_count_limit,
        self.current_traversals_count
      );

      // Workflow being added has too many traversal for the engine to not exceed
      // the configured traversals count limit. Keep removing workflow's run until
      // its addition to the engine is possible.
      // Process traversals in reversed order as we may end up modifying the array
      // starting at `index` in any given iteration of the loop + we want to start
      // removing runs starting from the "latest" ones and they are at the end of
      // the enumerated array.
      let mut remaining_workflow_traversals_count = workflow_traversals_count;
      for index in (0 .. workflow.runs().len()).rev() {
        let run_traversals_count = workflow.runs()[index].traversals_count();

        log::debug!(
          "removing workflow run with {} traversal(s)",
          run_traversals_count
        );

        remaining_workflow_traversals_count -= run_traversals_count;
        self.stats.traversals_count_limit_hit_total.inc();
        workflow.remove_run(index);

        if remaining_workflow_traversals_count + self.current_traversals_count
          <= self.traversals_count_limit
        {
          break;
        }
      }
    }

    self.stats.workflow_starts_total.inc();
    self
      .stats
      .run_starts_total
      .inc_by(workflow.runs().len() as u64);
    self
      .stats
      .traversal_starts_total
      .inc_by(workflow_traversals_count.into());

    log::trace!(
      "workflow={}: workflow added, runs count {}, traversal count {}",
      workflow.id(),
      workflow.runs().len(),
      workflow_traversals_count,
    );

    self.current_traversals_count += workflow.traversals_count();

    self.configs.push(config);
    self.state.workflows.push(workflow);
  }

  fn remove_workflow(&mut self, workflow_index: usize) {
    self.configs.remove(workflow_index);
    let workflow = self.state.workflows.remove(workflow_index);

    let workflow_traversals_count = workflow.traversals_count();
    self.stats.workflow_stops_total.inc();
    self
      .stats
      .run_stops_total
      .inc_by(workflow.runs().len() as u64);
    self
      .stats
      .traversal_stops_total
      .inc_by(workflow_traversals_count.into());

    self.current_traversals_count = self
      .current_traversals_count
      .saturating_sub(workflow_traversals_count);

    log::debug!("workflow={}: workflow removed", workflow.id());

    // If there exists a run that is not in an initial state.
    if !workflow.is_in_initial_state() {
      log::debug!(
        "workflow={}: workflow removed, marking state as dirty",
        workflow.id()
      );
      // Mark the state as dirty so that the state associated with
      // the workflow that was just removed can be removed from disk.
      self.needs_state_persistence = true;
    }
  }

  /// Attempts to persist the client-side state of the workflows to disk while ignoring any errors.
  /// Does nothing if state has not changed since the last time it was saved.
  ///
  /// # Arguments
  ///
  /// * `force` - If `true`, the state will be stored regardless of the time since the last save.
  pub async fn maybe_persist(&mut self, force: bool) {
    // Only attempt to persist the state if there has been any changes
    if !self.needs_state_persistence {
      return;
    }

    if self.state_store.maybe_store(&self.state, force).await {
      self.needs_state_persistence = false;
    }
  }

  pub async fn run(&mut self) {
    loop {
      self.run_once(true).await;
    }
  }

  pub(crate) async fn run_once(&mut self, persist_periodically: bool) {
    // TODO(Augustyniak): Fix periodic state persistence as it's effectively a no-op now due to the
    // way `run` method is being called.
    let state_persistence_in = self.state_periodic_write_interval.sleep();

    tokio::select! {
      () = state_persistence_in, if persist_periodically => {
        self.maybe_persist(false).await;
      },
      Some(negotiator_output) = self.flush_buffers_negotiator_output_rx.recv() => {
        log::debug!("received flush buffers negotiator output: \"{:?}\"", negotiator_output);

        match negotiator_output {
          NegotiatorOutput::UploadApproved(action) => {
              self.on_log_upload_approved(action).await;
          },
          NegotiatorOutput::UploadRejected(action) => {
            self.state.pending_flush_actions.remove(&action);
            self.needs_state_persistence = true;
          }
        }
      },
      Some(processed_sankey_path) = self.sankey_processor_output_rx.recv() => {
        log::debug!("received processed sankey path: \"{:?}\"", processed_sankey_path);

        self.state.pending_sankey_actions.remove(&PendingSankeyPathUpload {
            sankey_path: processed_sankey_path
        });
        self.needs_state_persistence = true;
      },
    }
  }

  async fn on_log_upload_approved(&mut self, action: PendingFlushBuffersAction) {
    self.state.pending_flush_actions.remove(&action);

    // If there is already a pending buffer flush we don't want to signal another one, as
    // this would do nothing but mess up our tracking of the in-flight flush.
    let flush_buffers =
      if let Some(pending_buffer_flush) = self.pending_buffer_flushes.get_mut(&action.id) {
        match pending_buffer_flush.try_recv() {
          Ok(()) => {
            self.pending_buffer_flushes.remove(&action.id);
            log::debug!(
              "allowing upload due to pending buffer flush completed: \"{}\"",
              action.id
            );
            true
          },
          Err(TryRecvError::Empty) => {
            log::debug!(
              "not uploading due to pending buffer flush: \"{}\"",
              action.id
            );
            false
          },
          Err(TryRecvError::Closed) => {
            self.pending_buffer_flushes.remove(&action.id);

            log::debug!(
              "pending buffer flush receiver closed without response: \"{}\"",
              action.id
            );

            true
          },
        }
      } else {
        true
      };

    log::debug!(
      "uploading due to flush buffers action: \"{}\"; flush_buffers={}",
      action.id,
      flush_buffers
    );

    if flush_buffers {
      let (buffer_flush, rx) = BuffersToFlush::new(&action);

      match self.buffers_to_flush_tx.try_send(buffer_flush) {
        Err(e) => {
          self.stats.buffers_to_flush_channel_send_failures.inc();
          log::debug!("failed to send information about buffers to flush: {e}");
        },
        Ok(()) => {
          self.pending_buffer_flushes.insert(action.id.clone(), rx);
        },
      }
    }

    match self
      .flush_buffers_actions_resolver
      .make_streaming_action(action.clone())
    {
      Some(streaming_action) => {
        log::debug!("streaming started: \"{streaming_action:?}\"");
        self.state.streaming_actions.push(streaming_action);
      },
      None => {
        log::debug!("no streaming configuration defined for action: \"{action:?}\"");
      },
    }

    self.needs_state_persistence = true;
  }

  /// Processes a given log. Returns actions that should be performed
  /// as the result of processing a log.
  pub fn process_log<'a>(
    &'a mut self,
    log: &LogRef<'_>,
    log_destination_buffer_ids: &'a BTreeSet<Cow<'a, str>>,
  ) -> WorkflowsEngineResult<'a> {
    // Measure duration in here even if the list of workflows is empty.
    let _timer = self.stats.process_log_duration.start_timer();

    if self.state.session_id.is_empty() {
      log::debug!(
        "workflows engine: moving from no session to session \"{}\"",
        log.session_id
      );
      // There was no state on a disk when workflows engine was started
      // and engine just observed first session ID.
      // We do not have to rush to persist it to disk until any of the
      // workflows makes progress. That's because in the context of cleaning workflows
      // state on session change, having empty session ID
      // ("") stored on disk is equal to storing a session ID (i.e., "foo") with
      // all workflows in their initial states.
      self.state.session_id = log.session_id.to_string();
    } else if self.state.session_id != log.session_id {
      log::debug!(
        "workflows engine: moving from \"{}\" to new session \"{}\", cleaning workflows state",
        self.state.session_id,
        log.session_id
      );
      // We are lazy and don't say that state needs persistance.
      // That may result in new session ID not being stored to disk
      // (if the app is killed before the next time we store state)
      // which means that the next time SDK launches we start with empty
      // session ID (""). It should be OK as in the context of cleaning workflows
      // state on session change, having empty session ID
      // ("") stored on disk is equal to storing a session ID (i.e., "foo") with
      // all workflows in their initial states.
      self.clean_state();
      self.state.session_id = log.session_id.to_string();
    }

    // Return early if there are no workflows.
    if self.state.workflows.is_empty() {
      self
        .stats
        .active_traversals_total
        .observe(self.current_traversals_count.into());

      return WorkflowsEngineResult {
        log_destination_buffer_ids: Cow::Borrowed(log_destination_buffer_ids),
        triggered_flushes_buffer_ids: BTreeSet::new(),
        triggered_flush_buffers_action_ids: BTreeSet::new(),
        capture_screenshot: false,
      };
    }

    let mut actions: Vec<TriggeredAction<'_>> = vec![];
    for (index, workflow) in &mut self.state.workflows.iter_mut().enumerate() {
      let was_in_initial_state = workflow.is_in_initial_state();
      let result = workflow.process_log(
        &self.configs[index],
        log,
        &mut self.current_traversals_count,
        self.traversals_count_limit,
      );

      macro_rules! inc_by {
        ($field:ident, $value:ident) => {
          self.stats.$field.inc_by(u64::from(result.stats().$value));
        };
      }

      inc_by!(
        exclusive_workflow_resets_total,
        reset_exclusive_workflows_count
      );
      inc_by!(
        exclusive_workflow_potential_forks_total,
        potential_fork_exclusive_workflows_count
      );
      inc_by!(run_starts_total, created_runs_count);
      inc_by!(run_advances_total, advanced_runs_count);
      inc_by!(run_stops_total, stopped_runs_count);
      inc_by!(run_completions_total, completed_runs_count);

      inc_by!(traversal_starts_total, created_traversals_count);
      inc_by!(traversal_advances_total, advanced_traversals_count);
      inc_by!(traversal_stops_total, stopped_traversals_count);
      inc_by!(traversal_completions_total, completed_traversals_count);

      inc_by!(
        traversals_count_limit_hit_total,
        traversals_count_limit_hit_count
      );

      inc_by!(matched_logs_total, matched_logs_count);

      // Not every case of a workflow making a progress needs a state persistence.
      // If the workflow was in an initial state prior to processing a log and is in
      // an initial state after processing the log then the state of workflow did not change
      // as the result of processing a log and does not have to be persisted. An example for when
      // a workflow makes progress but does not needs persistence is the following workflow
      // with 2 nodes/states - a start log matching node and a final emit metric node,
      // such workflow may:
      //   * be in an initial state
      //   * match a single log
      //   * execute emit metric action
      //   * be an initial state
      if result.stats().did_make_progress()
        && !(was_in_initial_state && workflow.is_in_initial_state())
      {
        self.needs_state_persistence = true;
      }

      actions.extend(result.triggered_actions());
    }

    self
      .stats
      .active_traversals_total
      .observe(self.current_traversals_count.into());

    debug_assert!(
      self
        .state
        .workflows
        .iter()
        .map(Workflow::traversals_count)
        .sum::<u32>()
        == self.current_traversals_count,
      "current_traversals_count is not equal to computed traversals count"
    );

    let (
      flush_buffers_actions,
      emit_metric_actions,
      emit_sankey_diagrams_actions,
      capture_screenshot_actions,
    ) = Self::prepare_actions(actions);

    let result = self
      .flush_buffers_actions_resolver
      .process_streaming_actions(
        self
          .state
          .streaming_actions
          .drain(..)
          .map(|action| {
            // If there is no flush completion for this ID, we assume that no flush ever happened
            // and we can happily terminate the streaming action.

            let completed = self
              .pending_buffer_flushes
<<<<<<< HEAD
              .get_mut(&action.id).is_none_or(|rx| {
                !matches!(rx.try_recv(), Err(TryRecvError::Empty))
              });
=======
              .get_mut(&action.id)
              .is_none_or(|rx| !matches!(rx.try_recv(), Err(TryRecvError::Empty)));
>>>>>>> 7d510f08

            (action, completed)
          })
          .collect(),
        log_destination_buffer_ids,
        &self.state.session_id,
      );

    self.state.streaming_actions = result.updated_streaming_actions;

    self.needs_state_persistence |= result.has_changed_streaming_actions;

    let flush_buffers_actions_processing_result = self
      .flush_buffers_actions_resolver
      .process_flush_buffer_actions(
        flush_buffers_actions,
        &self.state.session_id,
        &self.state.pending_flush_actions,
        &self.state.streaming_actions,
      );

    self
      .metrics_collector
      .emit_metrics(&emit_metric_actions, log);

    self
      .metrics_collector
      .emit_sankeys(&emit_sankey_diagrams_actions, log);

    for action in emit_sankey_diagrams_actions {
      // There is no real limit on the number of sankey paths we might want to upload, so ensure
      // that we don't hold to too many of them in memory.
      if self.state.pending_sankey_actions.len() >= sankey_diagram::MAX_PENDING_SANKEY_PATH_UPLOADS
      {
        log::debug!("pending sankey actions limit reached, skipping sankey diagram upload");
        break;
      }

      self
        .state
        .pending_sankey_actions
        .insert(PendingSankeyPathUpload {
          sankey_path: action.path.clone(),
        });

      if let Err(e) = self.sankey_processor_input_tx.try_send(action.path) {
        log::debug!("failed to process sankey: {e}");
      }

      self.needs_state_persistence = true;
    }

    for action in flush_buffers_actions_processing_result.new_pending_actions_to_add {
      self.state.pending_flush_actions.insert(action.clone());
      if let Err(e) = self.flush_buffers_negotiator_input_tx.try_send(action) {
        log::debug!("failed to send flush buffers action intent for intent negotiation: {e}");
        self.stats.intent_negotiation_channel_send_failures.inc();
      }

      self.needs_state_persistence = true;
    }

    WorkflowsEngineResult {
      log_destination_buffer_ids: Cow::Owned(result.log_destination_buffer_ids),
      triggered_flush_buffers_action_ids: flush_buffers_actions_processing_result
        .triggered_flush_buffers_action_ids,
      triggered_flushes_buffer_ids: flush_buffers_actions_processing_result
        .triggered_flushes_buffer_ids,
      capture_screenshot: !capture_screenshot_actions.is_empty(),
    }
  }

  fn clean_state(&mut self) {
    self.current_traversals_count = 0;
    // We clear the ongoing workflows state as opposed to the whole state because:
    // * pending actions (uploads) are not affected by the session change, and ongoing logs uploads
    //   should continue even as the session ID changes.
    // * streaming actions after the session ID change are cleared on the next call to the
    //   Resolver's resolve method.
    self.state.clear_ongoing_workflows_state();
    self.needs_state_persistence = true;
  }

  /// Handles deduping metrics based on their tags, ensuring that the same emit metric
  /// action triggered multiple times as part of separate workflows processing the same log results
  /// in only one metric emission.
  /// TODO (Augustyniak): Fix deduping logic in the case of `parallel` workflows (it works correctly
  /// for `exclusive` workflows). Currently, multiple metric emission actions triggered by runs of
  /// the same workflow result in only one metric emission, which is incorrect behavior.
  fn prepare_actions<'a>(
    actions: Vec<TriggeredAction<'a>>,
  ) -> (
    BTreeSet<&'a ActionFlushBuffers>,
    BTreeSet<&'a ActionEmitMetric>,
    BTreeSet<TriggeredActionEmitSankey<'a>>,
    BTreeSet<&'a ActionTakeScreenshot>,
  ) {
    if actions.is_empty() {
      return (
        BTreeSet::new(),
        BTreeSet::new(),
        BTreeSet::new(),
        BTreeSet::new(),
      );
    }

    let flush_buffers_actions: BTreeSet<&ActionFlushBuffers> = actions
      .iter()
      .filter_map(|action| {
        if let TriggeredAction::FlushBuffers(flush_buffers_action) = action {
          Some(*flush_buffers_action)
        } else {
          None
        }
      })
      .collect();

    let emit_metric_actions: BTreeSet<&ActionEmitMetric> = actions
      .iter()
      .filter_map(|action| {
        if let TriggeredAction::EmitMetric(emit_metric_action) = action {
          Some(*emit_metric_action)
        } else {
          None
        }
      })
      // TODO(Augustyniak): Should we make sure that elements are unique by their ID *only*?
      .collect();

    let capture_screenshot_actions = actions
      .iter()
      .filter_map(|action| {
        if let TriggeredAction::TakeScreenshot(action) = action {
          Some(*action)
        } else {
          None
        }
      })
      .collect();

    let sankey_diagrams_actions: BTreeSet<TriggeredActionEmitSankey<'a>> = actions
      .into_iter()
      .filter_map(|action| {
        if let TriggeredAction::SankeyDiagram(action) = action {
          Some(action)
        } else {
          None
        }
      })
      // TODO(Augustyniak): Should we make sure that elements are unique by their ID *only*?
      .collect();

    (
      flush_buffers_actions,
      emit_metric_actions,
      sankey_diagrams_actions,
      capture_screenshot_actions,
    )
  }
}

impl Drop for WorkflowsEngine {
  fn drop(&mut self) {
    self.flush_buffers_negotiator_join_handle.abort();
    self.sankey_processor_join_handle.abort();
  }
}

//
// WorkflowsEngineResult
//

#[derive(Debug, PartialEq, Eq)]
pub struct WorkflowsEngineResult<'a> {
  pub log_destination_buffer_ids: Cow<'a, BTreeSet<Cow<'a, str>>>,

  // The identifier of workflow actions that triggered buffers flush(es).
  pub triggered_flush_buffers_action_ids: BTreeSet<&'a str>,
  // The identifier of trigger buffers that should be flushed.
  pub triggered_flushes_buffer_ids: BTreeSet<Cow<'static, str>>,

  // Whether a screenshot should be taken in response to processing the log.
  pub capture_screenshot: bool,
}

//
// WorkflowsEngineConfig
//

#[cfg_attr(test, derive(Clone))]
#[derive(Debug)]
pub struct WorkflowsEngineConfig {
  pub(crate) workflows_configuration: WorkflowsConfiguration,

  pub(crate) trigger_buffer_ids: BTreeSet<Cow<'static, str>>,
  pub(crate) continuous_buffer_ids: BTreeSet<Cow<'static, str>>,
}

impl WorkflowsEngineConfig {
  #[must_use]
  pub const fn new(
    workflows_configuration: WorkflowsConfiguration,
    trigger_buffer_ids: BTreeSet<Cow<'static, str>>,
    continuous_buffer_ids: BTreeSet<Cow<'static, str>>,
  ) -> Self {
    Self {
      workflows_configuration,
      trigger_buffer_ids,
      continuous_buffer_ids,
    }
  }

  #[cfg(test)]
  #[must_use]
  pub const fn new_with_workflow_configurations(workflow_configs: Vec<Config>) -> Self {
    Self::new(
      WorkflowsConfiguration::new_with_workflow_configurations_for_test(workflow_configs),
      BTreeSet::new(),
      BTreeSet::new(),
    )
  }
}

//
// StateStore
//

#[derive(Debug)]
struct StateStore {
  state_path: PathBuf,
  last_persisted: Option<Instant>,
  stats: StateStoreStats,
  persistence_write_interval_flag: DurationWatch<PersistenceWriteIntervalFlag>,
}

impl StateStore {
  fn new(sdk_directory: &Path, scope: &Scope, runtime: &ConfigLoader) -> Self {
    let stats = StateStoreStats::new(scope);

    let description =
      format!("failed to deserialize workflows: invalid sdk dir: {sdk_directory:?}");
    bd_client_common::error::handle_unexpected::<(), anyhow::Error>(
      if sdk_directory.is_dir() {
        Ok(())
      } else {
        stats.state_load_failures_total.inc();
        Err(anyhow!(description.clone()))
      },
      description.as_str(),
    );

    Self {
      state_path: sdk_directory.join("workflows_state_snapshot.5.bin"),
      last_persisted: None,
      stats,
      persistence_write_interval_flag: runtime.register_watch().unwrap(),
    }
  }

  fn load(&self) -> Option<WorkflowsState> {
    // Try to deserialize any persisted workflows state into a map
    let workflows_state = if self.state_path.exists() {
      let _timer = self.stats.state_load_duration.start_timer();
      // State is cached
      self
        .load_state()
        .inspect(|_| {
          self.stats.state_load_successes_total.inc();
        })
        .map_err(|e| {
          log::debug!("failed to deserialize workflows: {e}");
          self.stats.state_load_failures_total.inc();
          // Clean-up the corrupted file
          self.purge();
        })
        .ok()
    } else {
      // Nothing has been cached yet
      None
    };

    if workflows_state.is_some() {
      log::debug!("read workflows state from disk: {workflows_state:?}");
    } else {
      log::debug!("no workflows state available");
    }

    workflows_state
  }

  pub(self) fn load_state(&self) -> anyhow::Result<WorkflowsState> {
    let file = File::open(self.state_path.as_path())?;
    // Wrap file in buffer to deserialize efficiently in place
    let buf_reader = BufReader::new(file);
    Ok(bincode::deserialize_from::<_, WorkflowsState>(buf_reader)?)
  }

  /// Stores states of the passed workflows if all pre-conditions are met.
  /// Returns `true` if an attempt to store state was made, false otherwise.
  ///
  /// # Arguments
  ///
  /// * `workflows_state` - The workflows state to store.
  /// * `force` - If `true`, the state will be stored regardless of the time since the last save. If
  ///   `false`, the state will be stored only if the time since the last save is greater than the
  ///   configured interval.
  async fn maybe_store(&mut self, workflows_state: &WorkflowsState, force: bool) -> bool {
    // Check if enough time has passed since the last save
    let now = Instant::now();
    if force {
      log::debug!("forcing persisting workflows state to disk");
    } else if let Some(last_save_time) = self.last_persisted {
      let persistence_write_interval_ms = self.persistence_write_interval_flag.read();
      if now.duration_since(last_save_time) < persistence_write_interval_ms {
        return false;
      }
    };

    log::debug!("persisting workflows state to disk");

    let _timer = self.stats.state_persistence_duration.start_timer();

    let workflows_state = workflows_state.optimized();

    // Serialize state snapshot and write to disk
    let state_path = self.state_path.clone();
    match tokio::task::spawn_blocking(move || Self::store(&state_path, &workflows_state)).await {
      Ok(Ok(())) => {
        log::trace!("finished persisting workflows state to disk");
        self.last_persisted = Some(now);
        self.stats.state_persistence_successes_total.inc();
      },
      Ok(Err(e)) => {
        log::debug!("failed to serialize workflows: {e}");
        self.stats.state_persistence_failures_total.inc();
      },
      Err(e) => {
        log::debug!("failed to serialize workflows: {e}");
        self.stats.state_persistence_failures_total.inc();
      },
    }

    true
  }

  fn store(state_path: &Path, state: &WorkflowsState) -> anyhow::Result<()> {
    let file = File::create(state_path)?;
    // Wrap the file in a BufWriter for better performance
    let mut writer = BufWriter::new(file);
    // Use serialize_into to avoid allocating memory twice
    bincode::serialize_into(&mut writer, state)?;
    // Flush the writer to ensure data is written
    writer.flush()?;
    Ok(())
  }

  fn purge(&self) {
    if !self.state_path.exists() {
      return;
    }

    if let Err(e) = std::fs::remove_file(&self.state_path) {
      log::debug!("failed to remove workflows state file: {e}");
    }
  }
}

//
// WorkflowsState
//

/// Maintains state about the workflow engine that is persisted to disk.
#[derive(Debug, Serialize, Deserialize, Default)]
pub(crate) struct WorkflowsState {
  session_id: String,
  workflows: Vec<Workflow>,

  pending_flush_actions: BTreeSet<PendingFlushBuffersAction>,
  pending_sankey_actions: BTreeSet<PendingSankeyPathUpload>,
  streaming_actions: Vec<StreamingBuffersAction>,
}

impl WorkflowsState {
  /// An optimized version of the workflows state with removed
  /// initial state runs and workflows that do not have any
  /// non initial state runs.
  fn optimized(&self) -> Self {
    Self {
      session_id: self.session_id.to_string(),
      workflows: self
        .workflows
        .iter()
        .filter_map(|workflow| {
          // Don't store information about workflow runs that are in the initial state
          // as these can be always recreated when needed.
          let workflow = workflow.optimized();

          // Omit workflows that have no run in non initial state.
          if workflow.runs().is_empty() {
            None
          } else {
            Some(workflow)
          }
        })
        .collect(),
      pending_flush_actions: self.pending_flush_actions.clone(),
      pending_sankey_actions: self.pending_sankey_actions.clone(),
      streaming_actions: self.streaming_actions.clone(),
    }
  }

  // Clear ongoing workflows state without clearing the state of pending and streaming actions.
  fn clear_ongoing_workflows_state(&mut self) {
    for workflow in &mut self.workflows {
      workflow.remove_all_runs();
    }
    self.session_id = String::new();
  }
}

//
// WorkflowsEngineStats
//

/// A simple wrapper for various workflows-related stats.
#[derive(Debug)]
struct WorkflowsEngineStats {
  /// The number of started workflows. Workflows are started on SDK configuration
  /// and in response to workflow config updates from a server.
  workflow_starts_total: Counter,
  /// The number of workflows on the client that were stopped due to an update from a
  /// server that removed them from the list of workflows.
  workflow_stops_total: Counter,

  /// The number of times the state of an exclusive was reset and the workflow moved back to its
  /// initial state.
  exclusive_workflow_resets_total: Counter,
  /// The number of times the exclusive workflow processed a log that matched two of its nodes -
  /// the currently active node (that's not an initial node of the workflow) and the initial
  /// workflow node.
  exclusive_workflow_potential_forks_total: Counter,

  /// The number of started runs. Each workflow has at least one and can
  /// have significantly more runs.
  run_starts_total: Counter,
  /// The number of runs who made progress. A progress is defined as a move of one or more
  /// of run's traversals from one state to another.
  run_advances_total: Counter,
  /// A number of runs that completed. Completion means that all of their traversals reached
  /// the final state.
  run_completions_total: Counter,
  /// A number of runs stopped in response to config update from a server or exceeding
  /// one of the workflows-related limits controlled with either a workflows config or
  /// SDK runtime settings.
  run_stops_total: Counter,

  /// The number of started traversals. See `Traversal` for more details.
  traversal_starts_total: Counter,
  /// The number of workflow traversals that made progress. A progress is defined as move from one
  /// state to another.
  traversal_advances_total: Counter,
  /// The number of workflow traversals that reached one of workflow's final state.
  traversal_completions_total: Counter,
  /// A number of traversals stopped in response to config update from a server or exceeding
  /// one of the workflows-related limits controlled with either a workflows config or
  /// SDK runtime settings.
  traversal_stops_total: Counter,

  /// The number of active traversals.
  active_traversals_total: Histogram,
  /// The number of times the engine prevented a run and/or traversal from being
  /// created due to a configured traversals count limit.
  traversals_count_limit_hit_total: Counter,
  /// The number of matched logs. A single log can be matched multiple times
  matched_logs_total: Counter,

  /// The amount of time workflows engine spend on each `process_log` method call.
  process_log_duration: Histogram,

  /// The number of times the engine failed to send information about buffers to flush over a tokio
  /// channel.
  buffers_to_flush_channel_send_failures: Counter,
  // The number of times the engine failed to send a log upload intent request to the intent
  // negotiator.
  intent_negotiation_channel_send_failures: Counter,
}

impl WorkflowsEngineStats {
  fn new(scope: &Scope) -> Self {
    // TODO(Augustyniak): Consider adding "workflow advance" stat.
    let workflow_starts_total =
      scope.counter_with_labels("workflows_total", labels!("operation" => "start"));
    let workflow_stops_total =
      scope.counter_with_labels("workflows_total", labels!("operation" => "stop"));

    let exclusive_workflow_resets_total =
      scope.counter_with_labels("workflow_resets_total", labels!("type" => "exclusive"));

    let exclusive_workflow_potential_forks_total = scope.counter_with_labels(
      "workflow_potential_forks_total",
      labels!("type" => "exclusive"),
    );

    let run_starts_total = scope.counter_with_labels("runs_total", labels!("operation" => "start"));
    let run_advances_total =
      scope.counter_with_labels("runs_total", labels!("operation" => "advance"));
    let run_completions_total =
      scope.counter_with_labels("runs_total", labels!("operation" => "completion"));
    let run_stops_total = scope.counter_with_labels("runs_total", labels!("operation" => "stop"));

    let traversal_starts_total =
      scope.counter_with_labels("traversals_total", labels!("operation" => "start"));
    let traversal_advances_total =
      scope.counter_with_labels("traversals_total", labels!("operation" => "advance"));
    let traversal_completions_total =
      scope.counter_with_labels("traversals_total", labels!("operation" => "completion"));
    let traversal_stops_total =
      scope.counter_with_labels("traversals_total", labels!("operation" => "stop"));

    Self {
      workflow_starts_total,
      workflow_stops_total,

      exclusive_workflow_resets_total,
      exclusive_workflow_potential_forks_total,

      run_starts_total,
      run_advances_total,
      run_completions_total,
      run_stops_total,

      traversal_starts_total,
      traversal_advances_total,
      traversal_completions_total,
      traversal_stops_total,

      active_traversals_total: scope.histogram("traversal_active_total"),
      traversals_count_limit_hit_total: scope.counter("traversals_count_limit_hit_total"),
      matched_logs_total: scope.counter("matched_logs_total"),

      process_log_duration: scope.histogram("engine_process_log_duration_s"),

      buffers_to_flush_channel_send_failures: scope
        .counter("buffers_to_flush_channel_send_failures_total"),
      intent_negotiation_channel_send_failures: scope
        .counter("intent_negotiation_channel_send_failures_total"),
    }
  }
}

//
// StateStoreStats
//

#[derive(Debug)]
#[allow(clippy::struct_field_names)]
struct StateStoreStats {
  /// The number of workflows state persistence operations that have succeeded.
  state_persistence_successes_total: Counter,
  /// The number of workflows state persistence operations that have failed.
  state_persistence_failures_total: Counter,
  /// The amount of time workflows engine needs to persist state.
  state_persistence_duration: Histogram,
  /// The number of workflows state load operations that have succeeded.
  state_load_successes_total: Counter,
  /// The number of workflows state load operations that have failed.
  state_load_failures_total: Counter,
  /// The amount of time workflows engine needs to load workflows state.
  state_load_duration: Histogram,
}

impl StateStoreStats {
  fn new(scope: &Scope) -> Self {
    let state_persistence_successes_total =
      scope.counter_with_labels("state_persistences_total", labels!("result" => "success"));
    let state_persistence_failures_total =
      scope.counter_with_labels("state_persistences_total", labels!("result" => "failure"));

    let state_load_successes_total =
      scope.counter_with_labels("state_loads_total", labels!("result" => "success"));
    let state_load_failures_total =
      scope.counter_with_labels("state_loads_total", labels!("result" => "failure"));

    Self {
      state_persistence_successes_total,
      state_persistence_failures_total,
      state_persistence_duration: scope.histogram("state_persistence_duration_s"),
      state_load_successes_total,
      state_load_failures_total,
      state_load_duration: scope.histogram("state_load_duration_s"),
    }
  }
}<|MERGE_RESOLUTION|>--- conflicted
+++ resolved
@@ -722,14 +722,8 @@
 
             let completed = self
               .pending_buffer_flushes
-<<<<<<< HEAD
-              .get_mut(&action.id).is_none_or(|rx| {
-                !matches!(rx.try_recv(), Err(TryRecvError::Empty))
-              });
-=======
               .get_mut(&action.id)
               .is_none_or(|rx| !matches!(rx.try_recv(), Err(TryRecvError::Empty)));
->>>>>>> 7d510f08
 
             (action, completed)
           })
