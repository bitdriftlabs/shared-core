--- conflicted
+++ resolved
@@ -100,12 +100,8 @@
   pub(crate) fn process_log<'a>(
     &mut self,
     config: &'a Config,
-<<<<<<< HEAD
     log: &Log,
-=======
-    log: &LogRef<'_>,
     feature_flags: Option<&bd_feature_flags::FeatureFlags>,
->>>>>>> 71bc4f1f
     now: OffsetDateTime,
   ) -> WorkflowResult<'a> {
     let mut result = WorkflowResult::default();
@@ -550,12 +546,8 @@
   fn process_log<'a>(
     &mut self,
     config: &'a Config,
-<<<<<<< HEAD
     log: &Log,
-=======
-    log: &LogRef<'_>,
     feature_flags: Option<&bd_feature_flags::FeatureFlags>,
->>>>>>> 71bc4f1f
     now: OffsetDateTime,
   ) -> RunResult<'a> {
     // Optimize for the case when no traversal is advanced as it's
@@ -841,12 +833,8 @@
   fn process_log<'a>(
     &mut self,
     config: &'a Config,
-<<<<<<< HEAD
     log: &Log,
-=======
-    log: &LogRef<'_>,
     feature_flags: Option<&FeatureFlags>,
->>>>>>> 71bc4f1f
     now: OffsetDateTime,
   ) -> TraversalResult<'a> {
     fn process_transition<'a>(
@@ -918,14 +906,9 @@
           if log_match.do_match(
             log.log_level,
             log.log_type,
-<<<<<<< HEAD
             &log.message,
             FieldsRef::new(&log.fields, &log.matching_fields),
-=======
-            log.message,
-            log.fields,
             feature_flags,
->>>>>>> 71bc4f1f
             &self.extractions.fields,
           ) {
             let Some(matched_logs_counts) = self.matched_logs_counts.get_mut(index) else {
@@ -1008,17 +991,13 @@
     result
   }
 
-<<<<<<< HEAD
-  fn do_extractions(&self, config: &Config, index: usize, log: &Log) -> TraversalExtractions {
-=======
   fn do_extractions(
     &self,
     config: &Config,
     index: usize,
-    log: &LogRef<'_>,
+    log: &Log,
     feature_flags: Option<&FeatureFlags>,
   ) -> TraversalExtractions {
->>>>>>> 71bc4f1f
     // TODO(mattklein123): In the common case without forking we should be able to move this data
     // and not clone it. It will require some thinking on how to do this given the loops involved.
     // Maybe some CoW thing.
@@ -1028,18 +1007,11 @@
       return new_extractions;
     };
     for extraction in &extractions.sankey_extractions {
-<<<<<<< HEAD
       let Some(extracted_value) = extraction.value.extract_value(
         FieldsRef::new(&log.fields, &log.matching_fields),
         &log.message,
+        feature_flags,
       ) else {
-=======
-      let Some(extracted_value) =
-        extraction
-          .value
-          .extract_value(log.fields, log.message, feature_flags)
-      else {
->>>>>>> 71bc4f1f
         continue;
       };
 
