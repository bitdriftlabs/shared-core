--- conflicted
+++ resolved
@@ -306,14 +306,8 @@
     // individual corrupted record. This can overflow but as long as we are within the memory
     // space crc checks will catch further corruption.
     if size == 0
-<<<<<<< HEAD
-      || Self::overflow_add(&[next_read_start_to_use, self.extra_bytes_per_record, size]).is_none_or(|next_read_start_index| {
-          next_read_start_index > to_u32(self.memory.0.len())
-        })
-=======
       || Self::overflow_add(&[next_read_start_to_use, self.extra_bytes_per_record, size])
         .is_none_or(|next_read_start_index| next_read_start_index > to_u32(self.memory.0.len()))
->>>>>>> 7d510f08
     {
       return Err(Error::AbslStatus(
         AbslCode::DataLoss,
