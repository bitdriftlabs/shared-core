--- conflicted
+++ resolved
@@ -9,11 +9,7 @@
 use arbitrary::{Arbitrary, Unstructured};
 use bd_proto::protos::state::payload::state_value::Value_type;
 use bd_proto::protos::state::payload::{StateKeyValuePair, StateValue};
-<<<<<<< HEAD
-use bd_resilient_kv::{DataLoss, Scope, ScopedMaps, TimestampedValue, VersionedKVStore};
-=======
 use bd_resilient_kv::{DataLoss, RetentionRegistry, Scope, TimestampedValue, VersionedKVStore};
->>>>>>> ba3a8f60
 use bd_time::{TestTimeProvider, TimeProvider as _};
 use protobuf::MessageDyn;
 use std::sync::Arc;
@@ -616,9 +612,7 @@
           // Sync to ensure all data is written before corruption
           let _ = store.sync();
 
-          let journal_path = store
-            .journal_path()
-            .expect("Persistent store should have a journal path");
+          let journal_path = store.journal_path();
 
           drop(store);
 
@@ -694,8 +688,8 @@
           // In the case of partial data loss, update expected keys based on what was recovered.
           if data_loss == DataLoss::Partial {
             // Update expected state based on what was recovered
-            for (scope, key, value) in store.state().iter() {
-              self.state.insert((scope, key.clone()), value.clone());
+            for ((scope, key), value) in store.as_hashmap() {
+              self.state.insert((*scope, key.clone()), value.clone());
             }
           }
         },
@@ -813,9 +807,9 @@
 
       // Ensure that the store's state matches our expected state
       assert!(
-        compare_maps(store.state(), &self.state),
+        compare_maps(store.as_hashmap(), &self.state),
         "State mismatch, {:?} vs {:?}",
-        store.state(),
+        store.as_hashmap(),
         self.state
       );
       assert_eq!(
@@ -840,15 +834,15 @@
 }
 
 fn compare_maps(
-  expected: &ScopedMaps,
+  expected: &AHashMap<(Scope, String), TimestampedValue>,
   actual: &AHashMap<(Scope, String), TimestampedValue>,
 ) -> bool {
   if expected.len() != actual.len() {
     return false;
   }
 
-  for (scope, key, expected_value) in expected.iter() {
-    match actual.get(&(scope, key.clone())) {
+  for (key, expected_value) in expected {
+    match actual.get(key) {
       Some(actual_value) => {
         if !compare_values(expected_value, actual_value) {
           return false;
