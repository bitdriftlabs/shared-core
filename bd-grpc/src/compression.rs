--- conflicted
+++ resolved
@@ -25,16 +25,10 @@
   {
     // Custom predicate that keeps default min size and skips both gRPC and connect streaming.
     SizeAbove::default().should_compress(response)
-<<<<<<< HEAD
-      && response.headers().get(CONTENT_TYPE).is_none_or(|v| {
-        v != CONTENT_TYPE_GRPC && v != CONTENT_TYPE_CONNECT_STREAMING
-      })
-=======
       && response
         .headers()
         .get(CONTENT_TYPE)
         .is_none_or(|v| v != CONTENT_TYPE_GRPC && v != CONTENT_TYPE_CONNECT_STREAMING)
->>>>>>> 7d510f08
   }
 }
 
