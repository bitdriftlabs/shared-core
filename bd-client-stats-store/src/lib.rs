--- conflicted
+++ resolved
@@ -300,16 +300,10 @@
     labels: BTreeMap<String, String>,
     constructor: impl FnOnce() -> MetricData,
   ) -> Result<&mut MetricData> {
-<<<<<<< HEAD
-    let can_insert = inner.limit.as_ref().is_none_or(|limit| {
-      inner.metrics.len() < (*limit.borrow()).try_into().unwrap()
-    });
-=======
     let can_insert = inner
       .limit
       .as_ref()
       .is_none_or(|limit| inner.metrics.len() < (*limit.borrow()).try_into().unwrap());
->>>>>>> 7d510f08
 
     match inner.metrics.entry(Id::new(name, labels)) {
       Entry::Occupied(entry) => Ok(entry.into_mut()),
