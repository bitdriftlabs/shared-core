--- conflicted
+++ resolved
@@ -16,12 +16,9 @@
 bd-shutdown.path       = "../bd-shutdown"
 itertools.workspace    = true
 log.workspace          = true
-<<<<<<< HEAD
 time.workspace         = true
-=======
 regex.workspace        = true
 tinyjson               = "2.5.1"
->>>>>>> cc8aa480
 tokio.workspace        = true
 
 [dev-dependencies]
