--- conflicted
+++ resolved
@@ -73,8 +73,6 @@
       tracker.maybe_update_global_state(&global_state);
     }
 
-<<<<<<< HEAD
-=======
     let feature_flags_builder =
       FeatureFlagsBuilder::new(&directory.path().join("feature_flags"), 1024, 0.8);
     // Set up the session to return a fixed previous session ID, making it obvious that we are
@@ -100,18 +98,14 @@
       let _ = std::fs::create_dir_all(&watcher_dir);
     }
 
->>>>>>> 0de5bda1
     let monitor = Monitor::new(
       directory.path(),
       store,
       upload_client.clone(),
       Arc::new(session),
       &InitLifecycleState::new(),
-<<<<<<< HEAD
-=======
       feature_flags_builder,
       emit_log,
->>>>>>> 0de5bda1
     );
 
     Self {
