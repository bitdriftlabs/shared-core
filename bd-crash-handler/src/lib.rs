--- conflicted
+++ resolved
@@ -25,11 +25,8 @@
 use bd_artifact_upload::SnappedFeatureFlag;
 use bd_client_common::debug_check_lifecycle_less_than;
 use bd_client_common::init_lifecycle::{InitLifecycle, InitLifecycleState};
-<<<<<<< HEAD
-=======
 use bd_error_reporter::reporter::handle_unexpected;
 use bd_feature_flags::FeatureFlagsBuilder;
->>>>>>> 0de5bda1
 use bd_log_primitives::{
   AnnotatedLogField,
   AnnotatedLogFields,
@@ -112,15 +109,12 @@
   report_directory: PathBuf,
   previous_run_global_state: LogFields,
   artifact_client: Arc<dyn bd_artifact_upload::Client>,
-<<<<<<< HEAD
   sdk_directory: PathBuf,
-=======
   feature_flags_manager: FeatureFlagsBuilder,
 
   global_state_reader: global_state::Reader,
   pub session: Arc<bd_session::Strategy>,
   monitor: Option<file_watcher::FileWatcher>,
->>>>>>> 0de5bda1
 }
 
 impl Monitor {
@@ -130,11 +124,8 @@
     artifact_client: Arc<dyn bd_artifact_upload::Client>,
     session: Arc<bd_session::Strategy>,
     init_lifecycle: &InitLifecycleState,
-<<<<<<< HEAD
-=======
     feature_flags_manager: FeatureFlagsBuilder,
     emit_log: impl Fn(CrashLog) -> anyhow::Result<()> + Send + Sync + 'static,
->>>>>>> 0de5bda1
   ) -> Self {
     debug_check_lifecycle_less_than!(
       init_lifecycle,
@@ -148,9 +139,8 @@
     let mut monitor = Self {
       report_directory: sdk_directory.join(REPORTS_DIRECTORY),
       previous_run_global_state,
-<<<<<<< HEAD
       sdk_directory: sdk_directory.to_path_buf(),
-=======
+      feature_flags_manager,
       artifact_client,
       feature_flags_manager,
       global_state_reader,
@@ -203,7 +193,6 @@
           monitor.monitor = Some(watcher);
         },
       }
->>>>>>> 0de5bda1
     }
 
     monitor
@@ -328,7 +317,6 @@
     // TODO(snowp): Add smarter handling to avoid duplicate reporting.
     // TODO(snowp): Consider only reporting one of the pending reports if there are multiple.
 
-<<<<<<< HEAD
     // Try to open the previous state to read feature flags. If this fails, we'll just use empty
     // feature flags.
     let previous_state = bd_state::Store::open_previous(&self.sdk_directory.join("state")).ok();
@@ -352,8 +340,6 @@
       })
       .unwrap_or_default();
 
-=======
->>>>>>> 0de5bda1
     let mut logs = vec![];
 
     while let Ok(Some(entry)) = dir.next_entry().await {
