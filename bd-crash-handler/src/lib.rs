--- conflicted
+++ resolved
@@ -327,8 +327,17 @@
           continue;
         }
 
-<<<<<<< HEAD
+        let Ok(fatal_issue_metadata) = get_fatal_issue_metadata(&path) else {
+          log::warn!(
+            "Failed to get fatal issue metadata for path: {}",
+            path.display()
+          );
+          continue;
+        };
+
         let crash_field = if *self.out_of_band_enabled_flag.read() {
+          log::debug!("uploading report out of band");
+
           let Ok(artifact_id) = self
             .artifact_client
             .enqueue_upload(contents, global_state_fields.clone())
@@ -340,35 +349,22 @@
             );
             continue;
           };
-=======
-        let Ok(fatal_issue_metadata) = get_fatal_issue_metadata(&path) else {
-          log::warn!(
-            "Failed to get fatal issue metadata for path: {}",
-            path.display()
-          );
-          continue;
-        };
-        let mut fields = global_state_fields.clone();
-        let message = fatal_issue_metadata.message_value;
->>>>>>> 7317b247
 
           ("_crash_artifact_id".into(), artifact_id.to_string().into())
         } else {
+          log::debug!("uploading report in band with log line");
           ("_crash_artifact".into(), contents.into())
         };
 
+        let message = fatal_issue_metadata.message_value;
         let mut fields = global_state_fields.clone();
         fields.extend(std::iter::once(crash_field));
         fields.extend(
           [
-<<<<<<< HEAD
-=======
             (
               "_app_exit_reason".into(),
               fatal_issue_metadata.report_type_value,
             ),
-            ("_crash_artifact".into(), contents.into()),
->>>>>>> 7317b247
             (
               fatal_issue_metadata.reason_key.clone(),
               crash_reason.unwrap_or_else(|| "unknown".to_string()).into(),
@@ -387,19 +383,11 @@
           .into_iter(),
         );
 
-        // TODO(snowp): For now everything in here is a crash, eventually we'll need to be able to
-        // differentiate.
-<<<<<<< HEAD
-        logs.push(CrashLog { fields, timestamp });
-=======
-        // TODO(snowp): Eventually we'll want to upload the report out of band, but for now just
-        // chuck it into a log line.
         logs.push(CrashLog {
           fields,
           timestamp,
           message,
         });
->>>>>>> 7317b247
       }
 
       // Clean up files after processing them. If this fails we'll potentially end up
