--- conflicted
+++ resolved
@@ -25,13 +25,9 @@
 }
 
 const REPORTS_DIRECTORY: &str = "reports";
-<<<<<<< HEAD
 const INGESTION_CONFIG_FILE: &str = "config";
 const REASON_INFERENCE_CONFIG_FILE: &str = "reason_inference";
 const DETAILS_INFERENCE_CONFIG_FILE: &str = "details_inference";
-=======
-const REPORTS_DIRECTORY_CONFIG_FILE: &str = "config";
->>>>>>> cf240fb6
 
 //
 // CrashLog
