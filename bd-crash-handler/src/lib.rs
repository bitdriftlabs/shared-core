// shared-core - bitdrift's common client/server libraries
// Copyright Bitdrift, Inc. All rights reserved.
//
// Use of this source code is governed by a source available license that can be found in the
// LICENSE file or at:
// https://polyformproject.org/wp-content/uploads/2020/06/PolyForm-Shield-1.0.0.txt

#[cfg(test)]
#[path = "./monitor_test.rs"]
mod tests;

mod json_extractor;

use bd_log_primitives::{AnnotatedLogField, LogFields};
use bd_runtime::runtime::{ConfigLoader, StringWatch};
use bd_shutdown::ComponentShutdown;
use itertools::Itertools as _;
use json_extractor::{JsonExtractor, JsonPath};
use std::path::{Path, PathBuf};
use time::OffsetDateTime;

#[cfg(test)]
#[ctor::ctor]
fn test_global_init() {
  bd_test_helpers::test_global_init();
}

const REPORTS_DIRECTORY: &str = "reports";
const INGESTION_CONFIG_FILE: &str = "config";
const REASON_INFERENCE_CONFIG_FILE: &str = "reason_inference";
const DETAILS_INFERENCE_CONFIG_FILE: &str = "details_inference";

//
// CrashLog
//

/// A single crash log to be emitted by the crash logger.
pub struct CrashLog {
  pub fields: LogFields,
  pub timestamp: Option<OffsetDateTime>,
}

//
// CrashLogger
//

/// A trait for logging crash reports, allowing the crash handling code to be decoupled from the
/// logging code.
#[cfg_attr(test, mockall::automock)]
pub trait CrashLogger: Send + Sync {
  fn log_crash(&self, report: &[u8]);
}

//
// Monitor
//

/// Monitors the reports directories for new reports crashes and maintains the configuration file
/// that tells the platform pre-init where to look for reports. Reports are only read on startup
/// but the configuration file may be updated at any time in response to a runtime change.
///
/// This uses the following directory layout (within the SDK directory):
/// - `reports/` - The root directory for all all reports.
/// - `reports/config` - A file that contains the configuration to look for prior stored crashes.
//    The platform layer is responsible for reading this file and looking in each of the
///   reports during pre-init.
/// - `reports/new/` - A directory where new crash reports are placed. The platform layer is
///   responsible for copying the raw files into this directory.
pub struct Monitor {
  reports_directories_flag: StringWatch<bd_runtime::runtime::crash_handling::CrashDirectories>,
  crash_reason_paths_flag: StringWatch<bd_runtime::runtime::crash_handling::CrashReasonPaths>,
  crash_details_paths_flag: StringWatch<bd_runtime::runtime::crash_handling::CrashDetailsPaths>,
  report_directory: PathBuf,
  shutdown: ComponentShutdown,
}

impl Monitor {
  pub fn new(runtime: &ConfigLoader, sdk_directory: &Path, shutdown: ComponentShutdown) -> Self {
    let crash_directories_flag =
      bd_runtime::runtime::crash_handling::CrashDirectories::register(runtime).unwrap();
    let crash_reason_paths_flag =
      bd_runtime::runtime::crash_handling::CrashReasonPaths::register(runtime).unwrap();
    let crash_details_flag =
      bd_runtime::runtime::crash_handling::CrashDetailsPaths::register(runtime).unwrap();

    Self {
      reports_directories_flag: crash_directories_flag,
      crash_reason_paths_flag,
      crash_details_paths_flag: crash_details_flag,
      report_directory: sdk_directory.join(REPORTS_DIRECTORY),
      shutdown,
    }
  }

  pub async fn run(&mut self) -> anyhow::Result<()> {
    self.check_for_config_changes().await
  }

  async fn try_ensure_directories_exist(&self) {
    // This can fail and we can't do anything about it, so swallow the error. Everything else needs
    // to be resilient to the directory not existing.
    if let Err(e) = tokio::fs::create_dir_all(&self.report_directory).await {
      log::warn!(
        "Failed to create crash directory: {:?} ({})",
        self.report_directory,
        e
      );
    }
  }

  fn guess_crash_details(
    report: &[u8],
    candidate_reason_paths: &[JsonPath],
    candidate_details_path: &[JsonPath],
  ) -> (Option<String>, Option<String>) {
    // The report may come in either as a single JSON object or as a series of JSON objects.
    // Defensively handle both to produce a list of objects that we want to inspect to infer the
    // crash reason.
    if report.first() != Some(&b'{') {
      return (None, None);
    }

    let Ok(report) = std::str::from_utf8(report) else {
      return (None, None);
    };

    let candidates = if let Ok(json) = JsonExtractor::new(report) {
      vec![json]
    } else {
      let Ok(candidates) = report.lines().map(JsonExtractor::new).try_collect() else {
        return (None, None);
      };

      candidates
    };

    // For all the candidate files, look for one which matches against a crash reason. Once we find
    // this candidate, we'll look for the details within the same candidate and return None if we
    // can't find any.

    for candidate in candidates {
      for path in candidate_reason_paths {
        let Some(value) = candidate.extract(path) else {
          continue;
        };

        for path in candidate_details_path {
          let Some(details) = candidate.extract(path) else {
            continue;
          };

          return (Some(value.clone()), Some(details.clone()));
        }

        return (Some(value.clone()), None);
      }
    }

    (None, None)
  }

  async fn check_for_config_changes(&mut self) -> anyhow::Result<()> {
    loop {
      tokio::select! {
        _ = self.reports_directories_flag.changed() => {},
        _ = self.crash_reason_paths_flag.changed() => {},
        () = self.shutdown.cancelled() => return Ok(()),
      };

      // With the way this is set up there is a chance that we flip-flip the configuration file a
      // bit during SDK startup as we read the initial value of the flag and then update it with
      // the value read from the cache. This may not matter as the platform layer reads this value
      // before the SDK starts, but if we find this problematic we might need to figure out how to
      // avoid reading the runtime value before the cached value is available.

      let crash_directories = self.reports_directories_flag.read_mark_update().clone();
      self
        .write_config_file(
          &self.report_directory.join(INGESTION_CONFIG_FILE),
          &crash_directories,
        )
        .await;

      let crash_reason_paths = self.crash_reason_paths_flag.read_mark_update().clone();
      self
        .write_config_file(
          &self.report_directory.join(REASON_INFERENCE_CONFIG_FILE),
          &crash_reason_paths,
        )
        .await;

      let crash_details_paths = self.crash_details_paths_flag.read_mark_update().clone();
      self
        .write_config_file(
          &self.report_directory.join(DETAILS_INFERENCE_CONFIG_FILE),
          &crash_details_paths,
        )
        .await;
    }
  }

  async fn write_config_file(&self, file: &Path, value: &str) {
    if value.is_empty() {
      log::debug!("No report directories configured, removing file");

      if let Err(e) = tokio::fs::remove_file(&file).await {
        log::warn!(
          "Failed to remove report directories config file: {:?} ({})",
          file,
          e
        );
      }
    } else {
      log::debug!("Writing {value:?} to report directories config file {file:?}",);

      self.try_ensure_directories_exist().await;

      if let Err(e) = tokio::fs::write(file, value).await {
        log::warn!(
          "Failed to write report directories config file: {:?} ({})",
          file,
          e
        );
      }
    }
  }

  pub async fn process_new_reports(&self) -> Vec<CrashLog> {
    let crash_reason_paths = self.crash_reason_paths().await;
    let crash_details_paths = self.crash_details_paths().await;

    let mut dir = match tokio::fs::read_dir(&self.report_directory.join("new")).await {
      Ok(dir) => dir,
      Err(e) => {
        // Do some basic error checking to see why we failed to read the directory. If the
        // directory just doesn't exist it is not an error.
        if self.report_directory.join("new").exists() {
          log::warn!(
            "Failed to read report directory: {:?} ({})",
            self.report_directory.join("new"),
            e,
          );
        } else {
          log::debug!(
            "Report directory does not exist: {:?}",
            self.report_directory.join("new")
          );
        }

        return vec![];
      },
    };

    // TODO(snowp): Add smarter handling to avoid duplicate reporting.
    // TODO(snowp): Consider only reporting one of the pending reports if there are multiple.

    let mut logs = vec![];

    while let Ok(Some(entry)) = dir.next_entry().await {
      let path = entry.path();
      if path.is_file() {
        log::info!("Processing new reports report: {:?}", path);
        let contents = match tokio::fs::read(&path).await {
          Ok(contents) => contents,
          Err(e) => {
            log::warn!("Failed to read reports report: {:?} ({})", path, e);
            continue;
          },
        };
<<<<<<< HEAD

        let timestamp = path
          .file_name()
          .and_then(|name| name.to_str())
          .and_then(|name| {
            name.split('_').next().and_then(|timestamp| {
              let Ok(timestamp) = timestamp.parse() else {
                log::debug!("Failed to parse timestamp from file name: {:?}", name);
                return None;
              };

              OffsetDateTime::from_unix_timestamp(timestamp).ok()
            })
          });
=======
        let (crash_reason, crash_details) =
          Self::guess_crash_details(&contents, &crash_reason_paths, &crash_details_paths);
>>>>>>> cc8aa480

        // TODO(snowp): For now everything in here is a crash, eventually we'll need to be able to
        // differentiate.
        // TODO(snowp): Eventually we'll want to upload the report out of band, but for now just
        // chuck it into a log line.
        logs.push(CrashLog {
          fields: vec![
            AnnotatedLogField::new_ootb("_crash_artifact".into(), contents.into()).into(),
            AnnotatedLogField::new_ootb(
              "_crash_reason".into(),
              crash_reason.unwrap_or_else(|| "unknown".to_string()).into(),
            )
            .into(),
            AnnotatedLogField::new_ootb(
              "_crash_details".into(),
              crash_details
                .unwrap_or_else(|| "unknown".to_string())
                .into(),
            )
            .into(),
          ],
          timestamp,
        });
      }

      // Clean up files after processing them. If this fails we'll potentially end up
      // double-reporting in the future.
      if let Err(e) = tokio::fs::remove_file(&path).await {
        log::warn!("Failed to remove crash report: {:?} ({})", path, e);
      }
    }

    logs
  }

  async fn read_json_paths(&self, file: &str) -> Vec<JsonPath> {
    let raw = tokio::fs::read_to_string(&self.report_directory.join(file))
      .await
      .unwrap_or_default();

    raw.split(',').filter_map(JsonPath::parse).collect()
  }

  async fn crash_reason_paths(&self) -> Vec<JsonPath> {
    self.read_json_paths(REASON_INFERENCE_CONFIG_FILE).await
  }

  async fn crash_details_paths(&self) -> Vec<JsonPath> {
    self.read_json_paths(DETAILS_INFERENCE_CONFIG_FILE).await
  }
}<|MERGE_RESOLUTION|>--- conflicted
+++ resolved
@@ -267,7 +267,6 @@
             continue;
           },
         };
-<<<<<<< HEAD
 
         let timestamp = path
           .file_name()
@@ -282,10 +281,8 @@
               OffsetDateTime::from_unix_timestamp(timestamp).ok()
             })
           });
-=======
         let (crash_reason, crash_details) =
           Self::guess_crash_details(&contents, &crash_reason_paths, &crash_details_paths);
->>>>>>> cc8aa480
 
         // TODO(snowp): For now everything in here is a crash, eventually we'll need to be able to
         // differentiate.
