--- conflicted
+++ resolved
@@ -37,11 +37,8 @@
 use upload::{TrackedIntent, TrackedUpload};
 
 pub mod api;
-<<<<<<< HEAD
 mod network_quality;
-=======
 mod reconnect;
->>>>>>> fed09c8b
 pub mod upload;
 
 pub use bd_metadata::{Metadata, Platform};
