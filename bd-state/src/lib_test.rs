// shared-core - bitdrift's common client/server libraries
// Copyright Bitdrift, Inc. All rights reserved.
//
// Use of this source code is governed by a source available license that can be found in the
// LICENSE file or at:
// https://polyformproject.org/wp-content/uploads/2020/06/PolyForm-Shield-1.0.0.txt

#![allow(clippy::unwrap_used)]

use crate::{Scope, StateReader, Store};
use bd_resilient_kv::PersistentStoreConfig;
use std::sync::Arc;
use tempfile::TempDir;
use time::macros::datetime;

struct Setup {
  _dir: TempDir,
  _time_provider: Arc<bd_time::TestTimeProvider>,
  store: Store,
}

impl Setup {
  async fn new() -> Self {
    let temp_dir = tempfile::tempdir().unwrap();
    let time_provider = Arc::new(bd_time::TestTimeProvider::new(
      datetime!(2024-01-01 00:00:00 UTC),
    ));
    let store = Store::persistent(
      temp_dir.path(),
      PersistentStoreConfig::default(),
      time_provider.clone(),
    )
    .await
    .unwrap()
    .store;

    Self {
      _dir: temp_dir,
      _time_provider: time_provider,
      store,
    }
  }
}

#[tokio::test]
async fn clear_scope() {
  let setup = Setup::new().await;

  setup
    .store
    .insert(
      Scope::FeatureFlag,
      "flag1".to_string(),
      "value1".to_string(),
    )
    .await
    .unwrap();
  setup
    .store
    .insert(
      Scope::FeatureFlag,
      "flag2".to_string(),
      "value2".to_string(),
    )
    .await
    .unwrap();
  setup
    .store
    .insert(
      Scope::GlobalState,
      "key1".to_string(),
      "global_value".to_string(),
    )
    .await
    .unwrap();

  setup.store.clear(Scope::FeatureFlag).await.unwrap();

  let reader = setup.store.read().await;
  assert_eq!(reader.get(Scope::FeatureFlag, "flag1"), None);
  assert_eq!(reader.get(Scope::FeatureFlag, "flag2"), None);
  assert_eq!(reader.get(Scope::GlobalState, "key1"), Some("global_value"));
}

#[tokio::test]
async fn iter_scope() {
  let setup = Setup::new().await;

  setup
    .store
    .insert(
      Scope::FeatureFlag,
      "flag1".to_string(),
      "value1".to_string(),
    )
    .await
    .unwrap();
  setup
    .store
    .insert(
      Scope::FeatureFlag,
      "flag2".to_string(),
      "value2".to_string(),
    )
    .await
    .unwrap();
  setup
    .store
    .insert(
      Scope::GlobalState,
      "key1".to_string(),
      "global_value".to_string(),
    )
    .await
    .unwrap();

  let reader = setup.store.read().await;
  let items: std::collections::HashMap<_, _> = reader
    .iter()
    .filter(|entry| entry.scope == Scope::FeatureFlag)
    .map(|entry| (entry.key.to_string(), entry.value.to_string()))
    .collect();

  assert_eq!(items.len(), 2);
  assert_eq!(items.get("flag1"), Some(&"value1".to_string()));
  assert_eq!(items.get("flag2"), Some(&"value2".to_string()));
  assert_eq!(items.get("key1"), None);
}

#[tokio::test]
async fn iter_empty_scope() {
  let setup = Setup::new().await;

  let reader = setup.store.read().await;
  let count = reader
    .iter()
    .filter(|entry| entry.scope == Scope::FeatureFlag)
    .count();

  assert_eq!(count, 0);
}

#[tokio::test]
async fn large_value() {
  // Use a larger config to accommodate the large value
  let temp_dir = tempfile::tempdir().unwrap();
  let time_provider = Arc::new(bd_time::TestTimeProvider::new(
    datetime!(2024-01-01 00:00:00 UTC),
  ));
  let config = PersistentStoreConfig {
    initial_buffer_size: 1024 * 1024,
    max_capacity_bytes: 10 * 1024 * 1024,
<<<<<<< HEAD
    high_water_mark_ratio: 0.8,
=======
    ..Default::default()
>>>>>>> 098c66e9
  };
  let store = Store::persistent(temp_dir.path(), config, time_provider.clone())
    .await
    .unwrap()
    .store;

  let large_value = "x".repeat(10_000);
  store
    .insert(Scope::FeatureFlag, "large".to_string(), large_value.clone())
    .await
    .unwrap();

  let reader = store.read().await;
  assert_eq!(
    reader.get(Scope::FeatureFlag, "large"),
    Some(large_value.as_str())
  );
}

#[tokio::test]
async fn ephemeral_scopes_cleared_on_restart() {
  let temp_dir = tempfile::tempdir().unwrap();
  let time_provider = Arc::new(bd_time::TestTimeProvider::new(
    datetime!(2024-01-01 00:00:00 UTC),
  ));

  // First process: write state and verify snapshot on creation is empty
  {
    let result = Store::persistent(
      temp_dir.path(),
      PersistentStoreConfig::default(),
      time_provider.clone(),
    )
    .await
    .unwrap();
    let store = result.store;
    let prev_snapshot = result.previous_state;

    // First run should have empty snapshot
    assert!(prev_snapshot.is_empty());

    // Insert some values
    store
      .insert(
        Scope::FeatureFlag,
        "flag1".to_string(),
        "value1".to_string(),
      )
      .await
      .unwrap();
    store
      .insert(
        Scope::FeatureFlag,
        "flag2".to_string(),
        "value2".to_string(),
      )
      .await
      .unwrap();
    store
      .insert(
        Scope::GlobalState,
        "key1".to_string(),
        "global_value".to_string(),
      )
      .await
      .unwrap();

    // Verify they're present
    let reader = store.read().await;
    assert_eq!(reader.get(Scope::FeatureFlag, "flag1"), Some("value1"));
    assert_eq!(reader.get(Scope::FeatureFlag, "flag2"), Some("value2"));
    assert_eq!(reader.get(Scope::GlobalState, "key1"), Some("global_value"));
  }

  // Second process: state should be cleared but snapshot should have previous data
  {
    let result = Store::persistent(
      temp_dir.path(),
      PersistentStoreConfig::default(),
      time_provider.clone(),
    )
    .await
    .unwrap();
    let store = result.store;
    let prev_snapshot = result.previous_state;

    // Snapshot should contain previous process's data
    assert_eq!(
      prev_snapshot
        .iter()
        .filter(|(scope, ..)| *scope == Scope::FeatureFlag)
        .count(),
      2
    );
    assert_eq!(
      prev_snapshot
        .iter()
        .filter(|(scope, ..)| *scope == Scope::GlobalState)
        .count(),
      1
    );
    assert_eq!(
      prev_snapshot
        .get(Scope::FeatureFlag, "flag1")
        .map(|v| v.value.string_value()),
      Some("value1")
    );
    assert_eq!(
      prev_snapshot
        .get(Scope::FeatureFlag, "flag2")
        .map(|v| v.value.string_value()),
      Some("value2")
    );
    assert_eq!(
      prev_snapshot
        .get(Scope::GlobalState, "key1")
        .map(|v| v.value.string_value()),
      Some("global_value")
    );

    // But current store should be empty (ephemeral scopes cleared)
    let reader = store.read().await;
    assert_eq!(reader.get(Scope::FeatureFlag, "flag1"), None);
    assert_eq!(reader.get(Scope::FeatureFlag, "flag2"), None);
    assert_eq!(reader.get(Scope::GlobalState, "key1"), None);
  }
}

#[tokio::test]
async fn fallback_to_in_memory_on_invalid_directory() {
  // Try to create a store with an invalid path (e.g., a file instead of a directory)
  let temp_file = tempfile::NamedTempFile::new().unwrap();
  let time_provider = Arc::new(bd_time::TestTimeProvider::new(
    datetime!(2024-01-01 00:00:00 UTC),
  ));

  let result = Store::persistent_or_fallback(
    temp_file.path(),
    PersistentStoreConfig::default(),
    time_provider,
  )
  .await;
  let store = result.store;

  // Should have fallen back to in-memory
  assert!(result.fallback_occurred);
  assert!(result.data_loss.is_none());
  assert!(result.previous_state.is_empty());

  // Verify in-memory store works correctly
  store
    .insert(
      Scope::FeatureFlag,
      "test_flag".to_string(),
      "test_value".to_string(),
    )
    .await
    .unwrap();

  let reader = store.read().await;
  assert_eq!(
    reader.get(Scope::FeatureFlag, "test_flag"),
    Some("test_value")
  );
}<|MERGE_RESOLUTION|>--- conflicted
+++ resolved
@@ -150,11 +150,7 @@
   let config = PersistentStoreConfig {
     initial_buffer_size: 1024 * 1024,
     max_capacity_bytes: 10 * 1024 * 1024,
-<<<<<<< HEAD
-    high_water_mark_ratio: 0.8,
-=======
     ..Default::default()
->>>>>>> 098c66e9
   };
   let store = Store::persistent(temp_dir.path(), config, time_provider.clone())
     .await
