// shared-core - bitdrift's common client/server libraries
// Copyright Bitdrift, Inc. All rights reserved.
//
// Use of this source code is governed by a source available license that can be found in the
// LICENSE file or at:
// https://polyformproject.org/wp-content/uploads/2020/06/PolyForm-Shield-1.0.0.txt

#[cfg(test)]
#[path = "./client_config_test.rs"]
mod client_config_test;

use crate::logging_state::{BufferProducers, ConfigUpdate};
use crate::write_log_to_buffer;
use anyhow::anyhow;
use bd_buffer::RingBuffer as _;
use bd_client_common::HANDSHAKE_FLAG_CONFIG_UP_TO_DATE;
use bd_client_common::error::InvariantError;
use bd_client_common::file::write_compressed_protobuf;
use bd_client_common::payload_conversion::{ClientConfigurationUpdateAck, IntoRequest};
use bd_client_common::safe_file_cache::SafeFileCache;
use bd_client_stats_store::{Counter, Scope};
use bd_log_filter::FilterChain;
use bd_log_primitives::tiny_set::TinyMap;
use bd_log_primitives::{FieldsRef, Log};
use bd_proto::protos::bdtail::bdtail_config::BdTailConfigurations;
use bd_proto::protos::client::api::configuration_update::{StateOfTheWorld, Update_type};
use bd_proto::protos::client::api::configuration_update_ack::Nack;
use bd_proto::protos::client::api::{
  ApiRequest,
  ConfigurationUpdate,
  ConfigurationUpdateAck,
  HandshakeRequest,
};
use bd_proto::protos::config::v1::config::BufferConfigList;
use bd_proto::protos::filter::filter::FiltersConfiguration;
use bd_proto::protos::workflow::workflow::WorkflowsConfiguration as WorkflowsConfigurationProto;
use bd_workflows::config::WorkflowsConfiguration;
use itertools::Itertools;
use parking_lot::Mutex;
use protobuf::Chars;
use std::path::Path;
use std::sync::Arc;
use tokio::sync::mpsc::Sender;

// Helper trait to make it easier to test the internals without having to broadcast to an actual
// logger.
#[async_trait::async_trait]
pub trait ApplyConfig {
  async fn apply_configuration(
    &self,
    configuration: Configuration,
    from_cache: bool,
  ) -> anyhow::Result<()>;
}

#[cfg_attr(test, derive(Debug, Default, PartialEq))]
pub struct Configuration {
  buffer: BufferConfigList,
  workflows: WorkflowsConfigurationProto,
  debug_workflows: WorkflowsConfigurationProto,
  bdtail: BdTailConfigurations,
  filters: FiltersConfiguration,
}

impl Configuration {
  fn new(sow: StateOfTheWorld) -> Self {
    Self {
      buffer: sow.buffer_config_list.unwrap_or_default(),
      workflows: sow.workflows_configuration.unwrap_or_default(),
      debug_workflows: sow.debug_workflows.unwrap_or_default(),
      bdtail: sow.bdtail_configuration.unwrap_or_default(),
      filters: sow.filters_configuration.unwrap_or_default(),
    }
  }
}

// Manages config validation and persistence.
pub struct Config<A: ApplyConfig> {
  file_cache: SafeFileCache<ConfigurationUpdate>,

  // The currently applied version id, if a configuration has been applied.
  configuration_version_id: Mutex<Option<String>>,

  // Delegate used to apply the configuration. This allows for easier testing.
  #[allow(clippy::struct_field_names)]
  apply_config: A,
}

impl<A: ApplyConfig> Config<A> {
  pub fn new(sdk_directory: &Path, apply_config: A) -> Self {
    Self {
      file_cache: SafeFileCache::new("config", sdk_directory),
      configuration_version_id: Mutex::default(),
      apply_config,
    }
  }

  // Process a new configuration update. If the configuration failed to apply, returns a Nack
  // containing the error details.
  async fn process_configuration_update_inner(
    &self,
    update: ConfigurationUpdate,
    from_cache: bool,
  ) -> anyhow::Result<()> {
    let config = update
      .update_type
      .ok_or_else(|| anyhow!("An invalid match configuration was received: missing oneof"))?;

    let Update_type::StateOfTheWorld(sotw) = config;

    self
      .apply_config
      .apply_configuration(Configuration::new(sotw), from_cache)
      .await?;

    // Since we've validated that the configuration works and has been applied, we keep track
    // of the id here in order to surface it both via handshake requests sent on stream creation
    // as well as configuration acks/nacks.
    *self.configuration_version_id.lock() = Some(update.version_nonce.clone());

    Ok(())
  }

  pub async fn process_configuration_update(
    &self,
    update: ConfigurationUpdate,
  ) -> anyhow::Result<()> {
    let compressed_protobuf = write_compressed_protobuf(&update)?;
    let version_nonce = update.version_nonce.clone();

    // Upon applying the configuration successfully, write the configuration proto to disk.
    // This ensures that when we come up we can immediately start processing logs without
    // having to wait for the API server to respond.
    // TODO(snowp): Consider storing an intermediate format to avoid all the error checking
    // above on re-read.
    // If we fail writing to disk, move on. We'll continue to operate without disk caching.
    self
      .file_cache
      .cache_update(compressed_protobuf, &version_nonce, async move {
        self.process_configuration_update_inner(update, false).await
      })
      .await
  }

  // Attempts to load persisted config and apply as if it was a newly received configuration.
  pub async fn try_load_persisted_config_helper(&self) {
    if let Some(configuration_update) = self.file_cache.handle_cached_config().await {
      // If this function succeeds, it should write back the file to disk.
      let maybe_nack = self
        .process_configuration_update_inner(configuration_update, true)
        .await;

      // We should never persist config that results in a Nack, but if we do we effectively drop
      // the config on startup as the above function won't write it back.
      debug_assert!(maybe_nack.is_ok());
    }
  }
}

#[async_trait::async_trait]
impl<A: ApplyConfig + Send + Sync> bd_client_common::ClientConfigurationUpdate for Config<A> {
  async fn clear_cached_config(&self) {
    self.file_cache.reset().await;
  }

  async fn try_apply_config(
    &self,
    configuration_update: ConfigurationUpdate,
  ) -> Option<ApiRequest> {
    let version_nonce = configuration_update.version_nonce.clone();

    let nack = if let Err(e) = self
      .process_configuration_update(configuration_update)
      .await
    {
      Some(Nack {
        version_nonce: version_nonce.clone(),
        error_details: e.to_string(),
        ..Default::default()
      })
    } else {
      None
    };

    Some(
      ClientConfigurationUpdateAck(ConfigurationUpdateAck {
        nack: nack.into(),
        last_applied_version_nonce: version_nonce,
        ..Default::default()
      })
      .into_request(),
    )
  }

  async fn try_load_persisted_config(&self) {
    self.try_load_persisted_config_helper().await;
  }

  fn fill_handshake(&self, handshake: &mut HandshakeRequest) {
    handshake.configuration_version_nonce = self
      .configuration_version_id
      .lock()
      .clone()
      .unwrap_or_default();
  }

  async fn on_handshake_complete(&self, configuration_update_status: u32) {
    if configuration_update_status & HANDSHAKE_FLAG_CONFIG_UP_TO_DATE != 0 {
      self.file_cache.mark_safe().await;
    }
  }

  async fn mark_safe(&self) {
    self.file_cache.mark_safe().await;
  }
}

// Update handle that updates the buffer configuration and thread local state for a given logger.
pub struct LoggerUpdate {
  buffer_manager: Arc<bd_buffer::Manager>,
  config_update_tx: Sender<ConfigUpdate>,
  stream_config_parse_failure: Counter,
  filter_config_parse_failure: Counter,
}

impl LoggerUpdate {
  pub(crate) fn new(
    buffer_manager: Arc<bd_buffer::Manager>,
    config_update_tx: Sender<ConfigUpdate>,
    scope: &Scope,
  ) -> Self {
    Self {
      buffer_manager,
      config_update_tx,
      stream_config_parse_failure: scope.counter("stream_config_parse_failure"),
      filter_config_parse_failure: scope.counter("filter_config_parse_failure"),
    }
  }
}

#[async_trait::async_trait]
impl ApplyConfig for LoggerUpdate {
  async fn apply_configuration(
    &self,
    configuration: Configuration,
    from_cache: bool,
  ) -> anyhow::Result<()> {
    let Configuration {
      buffer,
      workflows,
      debug_workflows,
      bdtail,
      filters,
    } = configuration;

    let maybe_stream_buffer = self
      .buffer_manager
      .update_from_config(&buffer, !bdtail.active_streams.is_empty())
      .await?;

    debug_assert_eq!(
      maybe_stream_buffer.is_some(),
      !bdtail.active_streams.is_empty()
    );

    let workflows_configuration =
      WorkflowsConfiguration::new(workflows.workflows, debug_workflows.workflows);
    let (filter_chain, filter_config_parse_failure_count) = FilterChain::new(filters);
    self
      .filter_config_parse_failure
      .inc_by(filter_config_parse_failure_count);

    if let Err(e) = self
      .config_update_tx
      .send(ConfigUpdate {
        buffer_producers: BufferProducers::new(&self.buffer_manager)?,
        buffer_selector: crate::buffer_selector::BufferSelector::new(&buffer)?,
        // TODO(Augustyniak): Propagate the information about invalid workflows to server.
        workflows_configuration,
        tail_configs: TailConfigurations::new(
          bdtail,
          || {
            // This is only called if we have active streams, which means we should have an active
            // stream buffer.
            Ok(
              maybe_stream_buffer
                .ok_or(InvariantError::Invariant)?
                .register_producer()?,
            )
          },
          || self.stream_config_parse_failure.inc(),
        )?,
        filter_chain,
        from_cache,
      })
      .await
    {
      log::debug!("failed to push config update to a channel: {e:?}");
    }

    Ok(())
  }
}

// Helper struct that allows us to bundle all the relevant data into one Option within
// TailConfigurations.
struct Inner {
  // List of active tail configurations with their optional log matcher.
  active_streams: Vec<(Chars, Option<bd_log_matcher::matcher::Tree>)>,

  // The buffer producer to write streamd logs to. When there are no active streams the streaming
  // buffer is deallocated.
  stream_producer: bd_buffer::Producer,
}

#[derive(Default)]
pub struct TailConfigurations {
  // The inner structure is only initialized when there are any active streams.
  inner: Option<Inner>,
}

impl TailConfigurations {
  fn new(
    config: BdTailConfigurations,
    producer: impl FnOnce() -> anyhow::Result<bd_buffer::Producer>,
    on_parse_failure: impl Fn(),
  ) -> anyhow::Result<Self> {
    if config.active_streams.is_empty() {
      log::debug!("zero active bdtail streams");
      return Ok(Self::default());
    }

    let mut active_streams = Vec::new();
    for stream in config.active_streams {
      let matcher = if let Some(matcher_config) = stream.matcher.into_option() {
        match bd_log_matcher::matcher::Tree::new(&matcher_config) {
          Ok(matcher) => Some(matcher),
          Err(e) => {
            // If the are unable to parse the config, ignore the stream config but do not fail
            // the overall config update.
            log::debug!("failed to parse stream match config: {e}");
            on_parse_failure();
            continue;
          },
        }
      } else {
        None
      };

      active_streams.push((stream.stream_id.clone(), matcher));
    }

    log::debug!("{} active bdtail streams", active_streams.len());

    Ok(Self {
      inner: Some(Inner {
        active_streams,
        stream_producer: producer()?,
      }),
    })
  }

<<<<<<< HEAD
  pub(crate) fn maybe_stream_log(&mut self, log: &Log) -> anyhow::Result<bool> {
=======
  pub(crate) fn maybe_stream_log(
    &mut self,
    buffers: &mut BufferProducers,
    log: &LogRef<'_>,
    feature_flags: Option<&bd_feature_flags::FeatureFlags>,
  ) -> anyhow::Result<bool> {
>>>>>>> 71bc4f1f
    let Some(inner) = &mut self.inner else {
      return Ok(false);
    };

    let active_streams = inner
      .active_streams
      .iter()
      .filter_map(|(id, matcher)| {
        matcher
          .as_ref()
          .is_none_or(|matcher| {
            matcher.do_match(
              log.log_level,
              log.log_type,
<<<<<<< HEAD
              &log.message,
              FieldsRef::new(&log.fields, &log.matching_fields),
=======
              log.message,
              log.fields,
              feature_flags,
>>>>>>> 71bc4f1f
              &TinyMap::default(),
            )
          })
          .then_some(id.as_str())
      })
      .collect_vec();

    if active_streams.is_empty() {
      return Ok(false);
    }

    write_log_to_buffer(&mut inner.stream_producer, log, &[], &active_streams)?;

    Ok(true)
  }
}<|MERGE_RESOLUTION|>--- conflicted
+++ resolved
@@ -360,16 +360,11 @@
     })
   }
 
-<<<<<<< HEAD
-  pub(crate) fn maybe_stream_log(&mut self, log: &Log) -> anyhow::Result<bool> {
-=======
   pub(crate) fn maybe_stream_log(
     &mut self,
-    buffers: &mut BufferProducers,
-    log: &LogRef<'_>,
+    log: &Log,
     feature_flags: Option<&bd_feature_flags::FeatureFlags>,
   ) -> anyhow::Result<bool> {
->>>>>>> 71bc4f1f
     let Some(inner) = &mut self.inner else {
       return Ok(false);
     };
@@ -384,14 +379,9 @@
             matcher.do_match(
               log.log_level,
               log.log_type,
-<<<<<<< HEAD
               &log.message,
               FieldsRef::new(&log.fields, &log.matching_fields),
-=======
-              log.message,
-              log.fields,
               feature_flags,
->>>>>>> 71bc4f1f
               &TinyMap::default(),
             )
           })
