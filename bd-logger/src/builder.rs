// shared-core - bitdrift's common client/server libraries
// Copyright Bitdrift, Inc. All rights reserved.
//
// Use of this source code is governed by a source available license that can be found in the
// LICENSE file or at:
// https://polyformproject.org/wp-content/uploads/2020/06/PolyForm-Shield-1.0.0.txt

use crate::async_log_buffer::AsyncLogBuffer;
use crate::client_config::{self, LoggerUpdate};
use crate::consumer::BufferUploadManager;
use crate::internal::InternalLogger;
use crate::log_replay::LoggerReplay;
use crate::logger::Logger;
use crate::logging_state::UninitializedLoggingContext;
use crate::InitParams;
use bd_api::api::SimpleNetworkQualityProvider;
use bd_api::DataUpload;
use bd_client_common::error::handle_unexpected;
<<<<<<< HEAD
use bd_client_common::file_system::RealFileSystem;
=======
>>>>>>> d05997be
use bd_client_common::ConfigurationUpdate;
use bd_client_stats::stats::{RuntimeWatchTicker, Ticker};
use bd_client_stats::FlushTrigger;
use bd_client_stats_store::Collector;
use bd_internal_logging::NoopLogger;
use bd_log_primitives::{log_level, Log, LogType};
use bd_runtime::runtime::stats::{DirectStatFlushIntervalFlag, UploadStatFlushIntervalFlag};
use bd_runtime::runtime::{self, ConfigLoader, Watch};
use bd_shutdown::{ComponentShutdownTrigger, ComponentShutdownTriggerHandle};
use bd_time::SystemTimeProvider;
use futures_util::{try_join, Future};
use std::pin::Pin;
use std::sync::Arc;
use time::Duration;

pub fn default_stats_flush_triggers(
  runtime_loader: &ConfigLoader,
) -> anyhow::Result<(Box<dyn Ticker>, Box<dyn Ticker>)> {
  let flush_interval_flag: Watch<Duration, DirectStatFlushIntervalFlag> =
    runtime_loader.register_watch()?;
  let flush_ticker = RuntimeWatchTicker::new(flush_interval_flag.into_inner());

  let upload_interval_flag: Watch<Duration, UploadStatFlushIntervalFlag> =
    runtime_loader.register_watch()?;
  let upload_ticker = RuntimeWatchTicker::new(upload_interval_flag.into_inner());

  Ok((
    Box::new(flush_ticker) as Box<dyn Ticker>,
    Box::new(upload_ticker) as Box<dyn Ticker>,
  ))
}

/// A builder for the logger.
pub struct LoggerBuilder {
  // The parameters required to initialize the logger.
  params: InitParams,

  component_shutdown_handle: Option<ComponentShutdownTriggerHandle>,
  client_stats: bool,
  client_stats_tickers: Option<(Box<dyn Ticker>, Box<dyn Ticker>)>,
  internal_logger: bool,
}

impl LoggerBuilder {
  /// Creates a new logger builder with the provided parameters.
  #[must_use]
  pub const fn new(params: InitParams) -> Self {
    Self {
      params,
      component_shutdown_handle: None,
      client_stats: false,
      client_stats_tickers: None,
      internal_logger: false,
    }
  }

  /// Sets the component shutdown handle to be used by the logger. By default the logger will
  /// create its own shutdown handle and manage it internally, invoked through the `shutdown`
  /// function. If a handle is provided, the logger will shut down in response to the provided
  /// handle.
  #[must_use]
  pub fn with_shutdown_handle(mut self, handle: ComponentShutdownTriggerHandle) -> Self {
    self.component_shutdown_handle = Some(handle);
    self
  }

  /// Enables client stats, which results in collected metrics being reported via the API mux at
  /// regular intervals. This is required for a lot of workflows-related features.
  #[must_use]
  pub const fn with_client_stats(mut self, client_stats: bool) -> Self {
    self.client_stats = client_stats;
    self
  }

  /// Sets the tickers to be used for flushing client stats. If not set, the default tickers will
  /// be used.
  #[must_use]
  pub fn with_client_stats_tickers(
    mut self,
    flush_ticker: Box<dyn Ticker>,
    upload_ticker: Box<dyn Ticker>,
  ) -> Self {
    self.client_stats_tickers = Some((flush_ticker, upload_ticker));
    self
  }

  /// Enables the internal logger, which logs internal events to the logger. This is sometimes
  /// useful to aid debugging the logger in the wild.
  #[must_use]
  pub const fn with_internal_logger(mut self, internal_logger: bool) -> Self {
    self.internal_logger = internal_logger;
    self
  }

  /// Builds the logger.
  ///
  /// The returned feature must be awaited on in order for the logger to run. This future will
  /// resolve when the logger has shut down.
  #[allow(clippy::type_complexity)]
  pub fn build(
    self,
  ) -> anyhow::Result<(
    Logger,
    tokio::sync::mpsc::Sender<DataUpload>,
    Pin<Box<impl Future<Output = anyhow::Result<()>> + 'static>>,
    Option<FlushTrigger>,
  )> {
    log::info!(
      "bitdrift Capture SDK: {:?}",
      self.params.static_metadata.sdk_version()
    );

    let (shutdown_handle, maybe_shutdown_trigger) = self.component_shutdown_handle.map_or_else(
      || {
        let shutdown_trigger = ComponentShutdownTrigger::default();
        (shutdown_trigger.make_handle(), Some(shutdown_trigger))
      },
      |handle| (handle, None),
    );

    let (data_upload_tx, data_upload_rx) = tokio::sync::mpsc::channel(1);
    let runtime_loader = runtime::ConfigLoader::new(&self.params.sdk_directory);


    let max_dynamic_stats =
      bd_runtime::runtime::stats::MaxDynamicCountersFlag::register(&runtime_loader)
        .unwrap()
        .into_inner();
    let collector = Collector::new(Some(max_dynamic_stats));

    let scope = collector.scope("");
    let stats = bd_client_stats::Stats::new(collector);


    let (maybe_stats_flusher, maybe_flusher_trigger) = if self.client_stats {
      let (flush_ticker, upload_ticker) =
        if let Some((flush_ticker, upload_ticker)) = self.client_stats_tickers {
          (flush_ticker, upload_ticker)
        } else {
          default_stats_flush_triggers(&runtime_loader)?
        };
      let flush_handles = stats.flush_handle(
        &runtime_loader,
        shutdown_handle.make_shutdown(),
        &self.params.sdk_directory,
        data_upload_tx.clone(),
        flush_ticker,
        upload_ticker,
      )?;

      (
        Some(flush_handles.flusher),
        Some(flush_handles.flush_trigger),
      )
    } else {
      (None, None)
    };
    let (trigger_upload_tx, trigger_upload_rx) = tokio::sync::mpsc::channel(1);
    let (flush_buffers_tx, flush_buffers_rx) = tokio::sync::mpsc::channel(1);
    let (config_update_tx, config_update_rx) = tokio::sync::mpsc::channel(1);

    let network_quality_provider = Arc::new(SimpleNetworkQualityProvider::default());
    let (async_log_buffer, async_log_buffer_communication_tx) = AsyncLogBuffer::<LoggerReplay>::new(
      UninitializedLoggingContext::new(
        &self.params.sdk_directory,
        &runtime_loader,
        scope.clone(),
        stats,
        trigger_upload_tx.clone(),
        data_upload_tx.clone(),
        flush_buffers_tx,
        maybe_flusher_trigger.clone(),
        512,
        1024 * 1024,
      ),
      LoggerReplay,
      self.params.session_strategy.clone(),
      self.params.metadata_provider.clone(),
      self.params.resource_utilization_target,
      self.params.session_replay_target,
      self.params.events_listener_target,
      config_update_rx,
      shutdown_handle.clone(),
      &runtime_loader,
      network_quality_provider.clone(),
      self.params.device.id(),
      self.params.store.clone(),
    );

    let logger = Logger::new(
      maybe_shutdown_trigger,
      runtime_loader.clone(),
      scope.clone(),
      async_log_buffer_communication_tx,
      self.params.session_strategy.clone(),
      self.params.device,
      self.params.static_metadata.sdk_version(),
      self.params.store.clone(),
    );
    let log = if self.internal_logger {
      Arc::new(InternalLogger::new(
        logger.new_logger_handle(),
        &runtime_loader,
      )?) as Arc<dyn bd_internal_logging::Logger>
    } else {
      Arc::new(NoopLogger) as Arc<dyn bd_internal_logging::Logger>
    };

<<<<<<< HEAD
    bd_client_common::error::UnexpectedErrorHandler::register_stats(&scope);

    let data_upload_tx_clone = data_upload_tx.clone();
    let logger_future = async move {
      runtime_loader.try_load_persisted_config().await;

      let (artifact_uploader, artifact_client) = bd_artifact_upload::Uploader::new(
        Arc::new(RealFileSystem::new(self.params.sdk_directory.clone())),
        data_upload_tx_clone.clone(),
        Arc::new(SystemTimeProvider),
        &runtime_loader,
        shutdown_handle.make_shutdown(),
      );

      // TODO(Augustyniak): Move the initialization of the SDK directory off the calling thread to
      // improve the perceived performance of the logger initialization.
      let buffer_directory = Logger::initialize_buffer_directory(&self.params.sdk_directory)?;
      let (buffer_manager, buffer_event_rx) =
        bd_buffer::Manager::new(buffer_directory, &scope, &runtime_loader);
      let buffer_uploader = BufferUploadManager::new(
        data_upload_tx_clone.clone(),
        &runtime_loader,
        shutdown_handle.make_shutdown(),
        buffer_event_rx,
        trigger_upload_rx,
        &scope,
        log.clone(),
      )?;

      let updater = Arc::new(client_config::Config::new(
        &self.params.sdk_directory,
        LoggerUpdate::new(
          buffer_manager.clone(),
          config_update_tx,
          &scope.scope("config"),
        ),
      ));

      let mut crash_monitor = bd_crash_handler::Monitor::new(
        &runtime_loader,
        &self.params.sdk_directory,
        self.params.store.clone(),
        Arc::new(artifact_client),
        shutdown_handle.make_shutdown(),
      );

      let api = bd_api::api::Api::new(
        self.params.sdk_directory,
        self.params.api_key,
        self.params.network,
        shutdown_handle.make_shutdown(),
        data_upload_rx,
        trigger_upload_tx,
        self.params.static_metadata,
        runtime_loader.clone(),
        updater,
        Arc::new(SystemTimeProvider),
        network_quality_provider,
        log.clone(),
        &scope.scope("api"),
      )?;

      bd_client_common::error::UnexpectedErrorHandler::register_stats(&scope);

=======
    let data_upload_tx_clone = data_upload_tx.clone();
    let logger_future = async move {
      runtime_loader.try_load_persisted_config().await;

      // TODO(Augustyniak): Move the initialization of the SDK directory off the calling thread to
      // improve the perceived performance of the logger initialization.
      let buffer_directory = Logger::initialize_buffer_directory(&self.params.sdk_directory)?;
      let (buffer_manager, buffer_event_rx) =
        bd_buffer::Manager::new(buffer_directory, &scope, &runtime_loader);
      let buffer_uploader = BufferUploadManager::new(
        data_upload_tx_clone.clone(),
        &runtime_loader,
        shutdown_handle.make_shutdown(),
        buffer_event_rx,
        trigger_upload_rx,
        &scope,
        log.clone(),
      )?;

      let updater = Arc::new(client_config::Config::new(
        &self.params.sdk_directory,
        LoggerUpdate::new(
          buffer_manager.clone(),
          config_update_tx,
          &scope.scope("config"),
        ),
      ));

      let mut crash_monitor = bd_crash_handler::Monitor::new(
        &runtime_loader,
        &self.params.sdk_directory,
        self.params.store.clone(),
        shutdown_handle.make_shutdown(),
      );

      let api = bd_api::api::Api::new(
        self.params.sdk_directory,
        self.params.api_key,
        self.params.network,
        shutdown_handle.make_shutdown(),
        data_upload_rx,
        trigger_upload_tx,
        self.params.static_metadata,
        runtime_loader.clone(),
        updater,
        Arc::new(SystemTimeProvider),
        network_quality_provider,
        log.clone(),
        &scope.scope("api"),
      )?;

      bd_client_common::error::UnexpectedErrorHandler::register_stats(&scope);

>>>>>>> d05997be
      let session_strategy = self.params.session_strategy;

      // By running it before we start all the other components, we ensure that the crash is
      // processed before cached configuration is loaded, allowing us to pass a fixed set of logs
      // to the async buffer that it can emit once it transitions into the configured mode,
      // emitting these logs before any logs emitted by the application while we were starting
      // up.
      let crash_logs = crash_monitor
        .process_new_reports()
        .await
        .into_iter()
        .map(|crash_log| Log {
          log_level: log_level::ERROR,
          log_type: LogType::Lifecycle,
          message: "App crashed".into(),
          fields: crash_log.fields,
          matching_fields: [].into(),
          session_id: session_strategy
            .previous_process_session_id()
            .unwrap_or_else(|| session_strategy.session_id()),
          occurred_at: crash_log.timestamp,
        })
        .collect();

      try_join!(
        async move { api.start().await },
        async move { buffer_uploader.run().await },
        async move {
          async_log_buffer.run(crash_logs).await;
          Ok(())
        },
        async move { buffer_manager.process_flushes(flush_buffers_rx).await },
        async move {
          if let Some(stats_flusher) = maybe_stats_flusher {
            stats_flusher.periodic_flush().await;
          }

          Ok(())
        },
        async move { crash_monitor.run().await },
        async move {
          artifact_uploader.run().await;
          Ok(())
        }
      )
      .map(|_| ())
    };

    Ok((
      logger,
      data_upload_tx,
      Box::pin(logger_future),
      maybe_flusher_trigger,
    ))
  }

  /// Builds the logger and runs the associated future on a dedicated thread. This is useful for
  /// running the logger outside of a tokio runtime.
  pub fn build_dedicated_thread(
    self,
  ) -> anyhow::Result<(
    Logger,
    tokio::sync::mpsc::Sender<DataUpload>,
    Option<FlushTrigger>,
  )> {
    if self.component_shutdown_handle.is_some() {
      anyhow::bail!("Cannot use a dedicated thread with a custom shutdown handle");
    }

    let (logger, ch, future, maybe_flush_trigger) = self.build()?;

    Self::run_logger_runtime(future)?;

    Ok((logger, ch, maybe_flush_trigger))
  }

  /// Creates a new tokio runtime on a dedicated thread suitable for running the logger. The
  /// provided future will be awaited on the runtime, and any errors will be reported to the
  /// `handle_unexpected` system.
  ///
  /// This is exposed in order to make it possible to run more than just the logger future on the
  /// newly spawned runtime.
  pub fn run_logger_runtime(
    f: impl Future<Output = anyhow::Result<()>> + Send + 'static,
  ) -> anyhow::Result<()> {
    std::thread::Builder::new()
      .name("io.bitdrift.capture.logger".to_string())
      .spawn(move || {
        tokio::runtime::Builder::new_current_thread()
          .thread_name("io.bitdrift.capture.logger")
          .thread_name_fn(|| "io.bitdrift.capture.logger.worker".to_string())
          .enable_all()
          .build()
          .unwrap()
          .block_on(async {
            handle_unexpected(f.await, "logger top level run loop");
          });
      })?;

    Ok(())
  }
}<|MERGE_RESOLUTION|>--- conflicted
+++ resolved
@@ -16,10 +16,7 @@
 use bd_api::api::SimpleNetworkQualityProvider;
 use bd_api::DataUpload;
 use bd_client_common::error::handle_unexpected;
-<<<<<<< HEAD
 use bd_client_common::file_system::RealFileSystem;
-=======
->>>>>>> d05997be
 use bd_client_common::ConfigurationUpdate;
 use bd_client_stats::stats::{RuntimeWatchTicker, Ticker};
 use bd_client_stats::FlushTrigger;
@@ -228,8 +225,58 @@
       Arc::new(NoopLogger) as Arc<dyn bd_internal_logging::Logger>
     };
 
-<<<<<<< HEAD
     bd_client_common::error::UnexpectedErrorHandler::register_stats(&scope);
+
+    // TODO(Augustyniak): Move the initialization of the SDK directory off the calling thread to
+    // improve the perceived performance of the logger initialization.
+    let buffer_directory = Logger::initialize_buffer_directory(&self.params.sdk_directory)?;
+    let (buffer_manager, buffer_event_rx) =
+      bd_buffer::Manager::new(buffer_directory, &scope, &runtime_loader);
+    let buffer_uploader = BufferUploadManager::new(
+      data_upload_ch.tx.clone(),
+      &runtime_loader,
+      shutdown_handle.make_shutdown(),
+      buffer_event_rx,
+      trigger_upload_rx,
+      &scope,
+      log.clone(),
+    )?;
+
+    let updater = Arc::new(client_config::Config::new(
+      &self.params.sdk_directory,
+      LoggerUpdate::new(
+        buffer_manager.clone(),
+        config_update_tx,
+        &scope.scope("config"),
+      ),
+    ));
+
+    let mut crash_monitor = bd_crash_handler::Monitor::new(
+      &runtime_loader,
+      &self.params.sdk_directory,
+      self.params.store.clone(),
+      shutdown_handle.make_shutdown(),
+    );
+
+    let api = bd_api::api::Api::new(
+      self.params.sdk_directory,
+      self.params.api_key,
+      self.params.network,
+      shutdown_handle.make_shutdown(),
+      data_upload_ch.rx,
+      trigger_upload_tx,
+      self.params.static_metadata,
+      runtime_loader.clone(),
+      vec![runtime_loader, updater],
+      Arc::new(SystemTimeProvider),
+      network_quality_provider,
+      log.clone(),
+      &scope.scope("api"),
+    )?;
+
+    bd_client_common::error::UnexpectedErrorHandler::register_stats(&scope);
+
+    let session_strategy = self.params.session_strategy;
 
     let data_upload_tx_clone = data_upload_tx.clone();
     let logger_future = async move {
@@ -272,6 +319,34 @@
         &self.params.sdk_directory,
         self.params.store.clone(),
         Arc::new(artifact_client),
+      // TODO(Augustyniak): Move the initialization of the SDK directory off the calling thread to
+      // improve the perceived performance of the logger initialization.
+      let buffer_directory = Logger::initialize_buffer_directory(&self.params.sdk_directory)?;
+      let (buffer_manager, buffer_event_rx) =
+        bd_buffer::Manager::new(buffer_directory, &scope, &runtime_loader);
+      let buffer_uploader = BufferUploadManager::new(
+        data_upload_tx_clone.clone(),
+        &runtime_loader,
+        shutdown_handle.make_shutdown(),
+        buffer_event_rx,
+        trigger_upload_rx,
+        &scope,
+        log.clone(),
+      )?;
+
+      let updater = Arc::new(client_config::Config::new(
+        &self.params.sdk_directory,
+        LoggerUpdate::new(
+          buffer_manager.clone(),
+          config_update_tx,
+          &scope.scope("config"),
+        ),
+      ));
+
+      let mut crash_monitor = bd_crash_handler::Monitor::new(
+        &runtime_loader,
+        &self.params.sdk_directory,
+        self.params.store.clone(),
         shutdown_handle.make_shutdown(),
       );
 
@@ -293,61 +368,6 @@
 
       bd_client_common::error::UnexpectedErrorHandler::register_stats(&scope);
 
-=======
-    let data_upload_tx_clone = data_upload_tx.clone();
-    let logger_future = async move {
-      runtime_loader.try_load_persisted_config().await;
-
-      // TODO(Augustyniak): Move the initialization of the SDK directory off the calling thread to
-      // improve the perceived performance of the logger initialization.
-      let buffer_directory = Logger::initialize_buffer_directory(&self.params.sdk_directory)?;
-      let (buffer_manager, buffer_event_rx) =
-        bd_buffer::Manager::new(buffer_directory, &scope, &runtime_loader);
-      let buffer_uploader = BufferUploadManager::new(
-        data_upload_tx_clone.clone(),
-        &runtime_loader,
-        shutdown_handle.make_shutdown(),
-        buffer_event_rx,
-        trigger_upload_rx,
-        &scope,
-        log.clone(),
-      )?;
-
-      let updater = Arc::new(client_config::Config::new(
-        &self.params.sdk_directory,
-        LoggerUpdate::new(
-          buffer_manager.clone(),
-          config_update_tx,
-          &scope.scope("config"),
-        ),
-      ));
-
-      let mut crash_monitor = bd_crash_handler::Monitor::new(
-        &runtime_loader,
-        &self.params.sdk_directory,
-        self.params.store.clone(),
-        shutdown_handle.make_shutdown(),
-      );
-
-      let api = bd_api::api::Api::new(
-        self.params.sdk_directory,
-        self.params.api_key,
-        self.params.network,
-        shutdown_handle.make_shutdown(),
-        data_upload_rx,
-        trigger_upload_tx,
-        self.params.static_metadata,
-        runtime_loader.clone(),
-        updater,
-        Arc::new(SystemTimeProvider),
-        network_quality_provider,
-        log.clone(),
-        &scope.scope("api"),
-      )?;
-
-      bd_client_common::error::UnexpectedErrorHandler::register_stats(&scope);
-
->>>>>>> d05997be
       let session_strategy = self.params.session_strategy;
 
       // By running it before we start all the other components, we ensure that the crash is
