// shared-core - bitdrift's common client/server libraries
// Copyright Bitdrift, Inc. All rights reserved.
//
// Use of this source code is governed by a source available license that can be found in the
// LICENSE file or at:
// https://polyformproject.org/wp-content/uploads/2020/06/PolyForm-Shield-1.0.0.txt

use crate::async_log_buffer::AsyncLogBuffer;
use crate::client_config::{self, LoggerUpdate};
use crate::consumer::BufferUploadManager;
use crate::internal::InternalLogger;
use crate::log_replay::LoggerReplay;
use crate::logger::Logger;
use crate::logging_state::UninitializedLoggingContext;
use crate::{InitParams, LogAttributesOverrides};
use bd_api::{
  AggregatedNetworkQualityProvider,
  DataUpload,
  SimpleNetworkQualityProvider,
  TimedNetworkQualityProvider,
};
use bd_client_common::file_system::RealFileSystem;
use bd_client_common::init_lifecycle::InitLifecycleState;
use bd_client_stats::FlushTrigger;
use bd_client_stats::stats::{
  JitteredIntervalCreator,
  RuntimeWatchTicker,
  SleepModeAwareRuntimeWatchTicker,
};
use bd_client_stats_store::Collector;
use bd_crash_handler::Monitor;
use bd_error_reporter::reporter::{UnexpectedErrorHandler, handle_unexpected};
use bd_internal_logging::NoopLogger;
use bd_proto::protos::logging::payload::LogType;
use bd_runtime::runtime::network_quality::NetworkCallOnlineIndicatorTimeout;
use bd_runtime::runtime::stats::{DirectStatFlushIntervalFlag, UploadStatFlushIntervalFlag};
use bd_runtime::runtime::{self, ConfigLoader, Watch, sleep_mode};
use bd_shutdown::{ComponentShutdownTrigger, ComponentShutdownTriggerHandle};
use bd_time::{SystemTimeProvider, Ticker, TimeProvider};
use futures_util::{Future, try_join};
use std::pin::Pin;
use std::sync::Arc;
use time::Duration;
use tokio::sync::watch;

pub fn default_stats_flush_triggers(
  sleep_mode_active: watch::Receiver<bool>,
  runtime_loader: &ConfigLoader,
) -> anyhow::Result<(Box<dyn Ticker>, Box<dyn Ticker>)> {
  let flush_interval_flag: Watch<Duration, DirectStatFlushIntervalFlag> =
    runtime_loader.register_duration_watch();
  let flush_ticker = RuntimeWatchTicker::new(flush_interval_flag.into_inner());

  let live_mode_upload_interval_flag: Watch<Duration, UploadStatFlushIntervalFlag> =
    runtime_loader.register_duration_watch();
  let sleep_mode_upload_interval_flag: Watch<Duration, sleep_mode::UploadStatFlushIntervalFlag> =
    runtime_loader.register_duration_watch();
  let upload_ticker = SleepModeAwareRuntimeWatchTicker::<JitteredIntervalCreator>::new(
    live_mode_upload_interval_flag.into_inner(),
    sleep_mode_upload_interval_flag.into_inner(),
    sleep_mode_active,
  );

  Ok((
    Box::new(flush_ticker) as Box<dyn Ticker>,
    Box::new(upload_ticker) as Box<dyn Ticker>,
  ))
}

/// A builder for the logger.
pub struct LoggerBuilder {
  // The parameters required to initialize the logger.
  params: InitParams,

  component_shutdown_handle: Option<ComponentShutdownTriggerHandle>,
  client_stats_tickers: Option<(Box<dyn Ticker>, Box<dyn Ticker>)>,
  internal_logger: bool,
  time_provider: Option<Arc<dyn TimeProvider>>,
}

impl LoggerBuilder {
  /// Creates a new logger builder with the provided parameters.
  #[must_use]
  pub const fn new(params: InitParams) -> Self {
    Self {
      params,
      component_shutdown_handle: None,
      client_stats_tickers: None,
      internal_logger: false,
      time_provider: None,
    }
  }

  /// Sets the component shutdown handle to be used by the logger. By default the logger will
  /// create its own shutdown handle and manage it internally, invoked through the `shutdown`
  /// function. If a handle is provided, the logger will shut down in response to the provided
  /// handle.
  #[must_use]
  pub fn with_shutdown_handle(mut self, handle: ComponentShutdownTriggerHandle) -> Self {
    self.component_shutdown_handle = Some(handle);
    self
  }

  /// Sets the tickers to be used for flushing client stats. If not set, the default tickers will
  /// be used.
  #[must_use]
  pub fn with_client_stats_tickers(
    mut self,
    flush_ticker: Box<dyn Ticker>,
    upload_ticker: Box<dyn Ticker>,
  ) -> Self {
    self.client_stats_tickers = Some((flush_ticker, upload_ticker));
    self
  }

  /// Enables the internal logger, which logs internal events to the logger. This is sometimes
  /// useful to aid debugging the logger in the wild.
  #[must_use]
  pub const fn with_internal_logger(mut self, internal_logger: bool) -> Self {
    self.internal_logger = internal_logger;
    self
  }

  /// Sets the time provider to be used by the logger. If not set, the system time provider will
  /// be used.
  #[must_use]
  pub fn with_time_provider(mut self, time_provider: Option<Arc<dyn TimeProvider>>) -> Self {
    self.time_provider = time_provider;
    self
  }

  /// Builds the logger.
  ///
  /// The returned feature must be awaited on in order for the logger to run. This future will
  /// resolve when the logger has shut down.
  #[allow(clippy::type_complexity)]
  pub fn build(
    self,
  ) -> anyhow::Result<(
    Logger,
    tokio::sync::mpsc::Sender<DataUpload>,
    Pin<Box<impl Future<Output = anyhow::Result<()>> + 'static>>,
    FlushTrigger,
  )> {
    log::info!(
      "bitdrift Capture SDK: {:?}",
      self.params.static_metadata.sdk_version()
    );

    let init_lifecycle = InitLifecycleState::new();

    let (shutdown_handle, maybe_shutdown_trigger) = self.component_shutdown_handle.map_or_else(
      || {
        let shutdown_trigger = ComponentShutdownTrigger::default();
        (shutdown_trigger.make_handle(), Some(shutdown_trigger))
      },
      |handle| (handle, None),
    );

    let (data_upload_tx, data_upload_rx) = tokio::sync::mpsc::channel(1);
    let runtime_loader = runtime::ConfigLoader::new(&self.params.sdk_directory);

    let max_dynamic_stats =
      bd_runtime::runtime::stats::MaxDynamicCountersFlag::register(&runtime_loader).into_inner();
    let collector = Collector::new(Some(max_dynamic_stats));

    let scope = collector.scope("");
    let stats = bd_client_stats::Stats::new(collector.clone());
    let (sleep_mode_active_tx, sleep_mode_active_rx) =
      watch::channel(self.params.start_in_sleep_mode);
    let time_provider = self
      .time_provider
      .unwrap_or_else(|| Arc::new(SystemTimeProvider));

    let (stats_flusher, flusher_trigger) = {
      let (flush_ticker, upload_ticker) =
        if let Some((flush_ticker, upload_ticker)) = self.client_stats_tickers {
          (flush_ticker, upload_ticker)
        } else {
          default_stats_flush_triggers(sleep_mode_active_rx.clone(), &runtime_loader)?
        };
      let flush_handles = stats.flush_handle(
        &runtime_loader,
        shutdown_handle.make_shutdown(),
        &self.params.sdk_directory,
        data_upload_tx.clone(),
        flush_ticker,
        upload_ticker,
      );

      (flush_handles.flusher, flush_handles.flush_trigger)
    };
    let (trigger_upload_tx, trigger_upload_rx) = tokio::sync::mpsc::channel(1);
    let (flush_buffers_tx, flush_buffers_rx) = tokio::sync::mpsc::channel(1);
    let (config_update_tx, config_update_rx) = tokio::sync::mpsc::channel(1);
    let (report_proc_tx, report_proc_rx) = tokio::sync::mpsc::channel(1);

    let api_network_quality_provider = Arc::new(SimpleNetworkQualityProvider::default());
    let log_network_quality_provider = Arc::new(TimedNetworkQualityProvider::new(
      time_provider.clone(),
      runtime_loader.register_duration_watch::<NetworkCallOnlineIndicatorTimeout>(),
    ));
    let aggregated_network_quality_provider =
      Arc::new(AggregatedNetworkQualityProvider::new(vec![
        api_network_quality_provider.clone(),
        log_network_quality_provider.clone(),
      ]));

    let (async_log_buffer, async_log_buffer_communication_tx) = AsyncLogBuffer::<LoggerReplay>::new(
      UninitializedLoggingContext::new(
        &self.params.sdk_directory,
        &runtime_loader,
        scope.clone(),
        stats,
        trigger_upload_tx.clone(),
        data_upload_tx.clone(),
        flush_buffers_tx,
        flusher_trigger.clone(),
        512,
        1024 * 1024,
      ),
      LoggerReplay,
      self.params.session_strategy.clone(),
      self.params.metadata_provider.clone(),
      self.params.resource_utilization_target,
      self.params.session_replay_target,
      self.params.events_listener_target,
      config_update_rx,
      report_proc_rx,
      shutdown_handle.clone(),
      &runtime_loader,
      log_network_quality_provider,
      aggregated_network_quality_provider,
      self.params.device.id(),
      &self.params.store,
      time_provider.clone(),
      init_lifecycle.clone(),
      data_upload_tx.clone(),
    );

    let data_upload_tx_clone = data_upload_tx.clone();
    let collector_clone = collector;

    let logger = Logger::new(
      maybe_shutdown_trigger,
      runtime_loader.clone(),
      scope.clone(),
      async_log_buffer_communication_tx.clone(),
      report_proc_tx,
      self.params.session_strategy.clone(),
      self.params.device,
      self.params.static_metadata.sdk_version(),
      self.params.store.clone(),
      sleep_mode_active_tx,
    );
    let log = if self.internal_logger {
      Arc::new(InternalLogger::new(
        logger.new_logger_handle(),
        &runtime_loader,
      )) as Arc<dyn bd_internal_logging::Logger>
    } else {
      Arc::new(NoopLogger) as Arc<dyn bd_internal_logging::Logger>
    };

    UnexpectedErrorHandler::register_stats(&scope);


    let logger_future = async move {
      runtime_loader.try_load_persisted_config().await;
      init_lifecycle.set(bd_client_common::init_lifecycle::InitLifecycle::RuntimeLoaded);

      // Load the previous state snapshot into memory-mapped storage for crash reporting.
      // This loads the state from disk without maintaining an open file handle.
      let state_directory = self.params.sdk_directory.join("state");
      std::fs::create_dir_all(&state_directory)?;

      // Check if persistent storage is enabled via runtime flag
      let use_persistent_storage =
        *bd_runtime::runtime::global_state::UsePersistentStorage::register(&runtime_loader)
          .into_inner()
          .borrow();

      let (state_store, _data_loss, previous_run_state, used_fallback) = if use_persistent_storage
      {
        // Attempt persistent storage with fallback to in-memory
        bd_state::Store::new_or_fallback(&state_directory, time_provider.clone()).await
      } else {
        // Use in-memory only
        (
          bd_state::Store::new_in_memory(),
          None,
          bd_state::StateSnapshot {
            feature_flags: Default::default(),
            global_state: Default::default(),
          },
          false,
        )
      };

      if used_fallback {
        handle_unexpected(
          Err::<(), anyhow::Error>(anyhow::anyhow!(
            "Failed to initialize persistent state store, using in-memory fallback"
          )),
          "state initialization",
        );
      }

      let (artifact_uploader, artifact_client) = bd_artifact_upload::Uploader::new(
        Arc::new(RealFileSystem::new(self.params.sdk_directory.clone())),
        data_upload_tx_clone.clone(),
        time_provider.clone(),
        &runtime_loader,
        &collector_clone,
        shutdown_handle.make_shutdown(),
      );

      let crash_monitor = Monitor::new(
        &self.params.sdk_directory,
        self.params.store.clone(),
        Arc::new(artifact_client),
        self.params.session_strategy.clone(),
        &init_lifecycle,
        state_store.clone(),
        previous_run_state,
        move |log| {
          AsyncLogBuffer::<LoggerReplay>::enqueue_log(
            &async_log_buffer_communication_tx,
            log.log_level,
            LogType::LIFECYCLE,
            log.message,
            log.fields,
            [].into(),
            LogAttributesOverrides::OccurredAt(log.timestamp).into(),
            crate::Block::No,
            None,
          )
          .map_err(Into::into)
        },
      );

      // TODO(Augustyniak): Move the initialization of the SDK directory off the calling thread to
      // improve the perceived performance of the logger initialization.
      let buffer_directory = Logger::initialize_buffer_directory(&self.params.sdk_directory)?;
      let (buffer_manager, buffer_event_rx) =
        bd_buffer::Manager::new(buffer_directory, &scope, &runtime_loader);
      let buffer_uploader = BufferUploadManager::new(
        data_upload_tx_clone.clone(),
        &runtime_loader,
        shutdown_handle.make_shutdown(),
        buffer_event_rx,
        trigger_upload_rx,
        &scope,
        log.clone(),
      );

      let updater = Arc::new(client_config::Config::new(
        &self.params.sdk_directory,
        LoggerUpdate::new(
          buffer_manager.clone(),
          config_update_tx,
          &scope.scope("config"),
        ),
      ));

      let api = bd_api::api::Api::new(
        self.params.sdk_directory.clone(),
        self.params.api_key,
        self.params.network,
        data_upload_rx,
        trigger_upload_tx,
        self.params.static_metadata,
        runtime_loader.clone(),
        updater,
        time_provider,
        api_network_quality_provider,
        log.clone(),
        &scope.scope("api"),
        sleep_mode_active_rx,
        self.params.store.clone(),
      );

      let mut config_writer = bd_crash_handler::ConfigWriter::new(
        &runtime_loader,
        &self.params.sdk_directory,
        shutdown_handle.make_shutdown(),
      );

      UnexpectedErrorHandler::register_stats(&scope);

      let mut api_shutdown = shutdown_handle.make_shutdown();
      try_join!(
        async move {
          tokio::select! {
            res = api.start() => { res },
            () = api_shutdown.cancelled() => { Ok(()) }
          }
        },
        async move { buffer_uploader.run().await },
        async move { config_writer.run().await },
        async move {
<<<<<<< HEAD
          async_log_buffer.run(state_store).await;
=======
          async_log_buffer.run(crash_monitor).await;
>>>>>>> 92a57c6c
          Ok(())
        },
        async move { buffer_manager.process_flushes(flush_buffers_rx).await },
        async move {
          stats_flusher.periodic_flush().await;
          Ok(())
        },
        async move {
          artifact_uploader.run().await;
          Ok(())
        }
      )
      .map(|_| ())
    };

    Ok((
      logger,
      data_upload_tx,
      Box::pin(logger_future),
      flusher_trigger,
    ))
  }

  /// Builds the logger and runs the associated future on a dedicated thread. This is useful for
  /// running the logger outside of a tokio runtime.
  pub fn build_dedicated_thread(
    self,
  ) -> anyhow::Result<(Logger, tokio::sync::mpsc::Sender<DataUpload>, FlushTrigger)> {
    if self.component_shutdown_handle.is_some() {
      anyhow::bail!("Cannot use a dedicated thread with a custom shutdown handle");
    }

    let (logger, ch, future, flush_trigger) = self.build()?;

    Self::run_logger_runtime(future)?;

    Ok((logger, ch, flush_trigger))
  }

  /// Creates a new tokio runtime on a dedicated thread suitable for running the logger. The
  /// provided future will be awaited on the runtime, and any errors will be reported to the
  /// `handle_unexpected` system.
  ///
  /// This is exposed in order to make it possible to run more than just the logger future on the
  /// newly spawned runtime.
  pub fn run_logger_runtime(
    f: impl Future<Output = anyhow::Result<()>> + Send + 'static,
  ) -> anyhow::Result<()> {
    std::thread::Builder::new()
      .name("bd-tokio".to_string())
      .spawn(move || {
        tokio::runtime::Builder::new_current_thread()
          .thread_name("bd-tokio-worker")
          .enable_all()
          .build()?
          .block_on(async {
            handle_unexpected(f.await, "logger top level run loop");
          });
        Ok::<_, anyhow::Error>(())
      })?;

    Ok(())
  }
}<|MERGE_RESOLUTION|>--- conflicted
+++ resolved
@@ -30,6 +30,7 @@
 use bd_client_stats_store::Collector;
 use bd_crash_handler::Monitor;
 use bd_error_reporter::reporter::{UnexpectedErrorHandler, handle_unexpected};
+use bd_feature_flags::FeatureFlagsBuilder;
 use bd_internal_logging::NoopLogger;
 use bd_proto::protos::logging::payload::LogType;
 use bd_runtime::runtime::network_quality::NetworkCallOnlineIndicatorTimeout;
@@ -205,6 +206,12 @@
         api_network_quality_provider.clone(),
         log_network_quality_provider.clone(),
       ]));
+
+    let feature_flags_builder = FeatureFlagsBuilder::new(
+      &self.params.sdk_directory,
+      self.params.feature_flags_file_size_bytes,
+      self.params.feature_flags_high_watermark,
+    );
 
     let (async_log_buffer, async_log_buffer_communication_tx) = AsyncLogBuffer::<LoggerReplay>::new(
       UninitializedLoggingContext::new(
@@ -235,6 +242,7 @@
       &self.params.store,
       time_provider.clone(),
       init_lifecycle.clone(),
+      feature_flags_builder.clone(),
       data_upload_tx.clone(),
     );
 
@@ -263,7 +271,6 @@
     };
 
     UnexpectedErrorHandler::register_stats(&scope);
-
 
     let logger_future = async move {
       runtime_loader.try_load_persisted_config().await;
@@ -306,6 +313,8 @@
         );
       }
 
+      feature_flags_builder.backup_previous();
+
       let (artifact_uploader, artifact_client) = bd_artifact_upload::Uploader::new(
         Arc::new(RealFileSystem::new(self.params.sdk_directory.clone())),
         data_upload_tx_clone.clone(),
@@ -323,7 +332,7 @@
         &init_lifecycle,
         state_store.clone(),
         previous_run_state,
-        move |log| {
+        move |log: bd_crash_handler::CrashLog| {
           AsyncLogBuffer::<LoggerReplay>::enqueue_log(
             &async_log_buffer_communication_tx,
             log.log_level,
@@ -399,11 +408,7 @@
         async move { buffer_uploader.run().await },
         async move { config_writer.run().await },
         async move {
-<<<<<<< HEAD
-          async_log_buffer.run(state_store).await;
-=======
-          async_log_buffer.run(crash_monitor).await;
->>>>>>> 92a57c6c
+          async_log_buffer.run(state_store, crash_monitor).await;
           Ok(())
         },
         async move { buffer_manager.process_flushes(flush_buffers_rx).await },
