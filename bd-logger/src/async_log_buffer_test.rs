--- conflicted
+++ resolved
@@ -18,6 +18,7 @@
 use bd_client_stats::{FlushTrigger, Stats};
 use bd_client_stats_store::Collector;
 use bd_client_stats_store::test::StatsHelper;
+use bd_feature_flags::FeatureFlagsBuilder;
 use bd_log_filter::FilterChain;
 use bd_log_matcher::builder::message_equals;
 use bd_log_primitives::size::MemorySized;
@@ -144,6 +145,7 @@
       &in_memory_store(),
       Arc::new(SystemTimeProvider),
       InitLifecycleState::new(),
+      FeatureFlagsBuilder::new(&self.tmp_dir.path().join("feature_flags"), 1024, 0.8),
       self.data_upload_tx.clone(),
     )
   }
@@ -178,6 +180,7 @@
       &in_memory_store(),
       Arc::new(SystemTimeProvider),
       InitLifecycleState::new(),
+      FeatureFlagsBuilder::new(&self.tmp_dir.path().join("feature_flags"), 1024, 0.8),
       self.data_upload_tx.clone(),
     )
   }
@@ -429,11 +432,7 @@
   let test_store = TestStore::new().await;
   let state_store = (*test_store).clone();
   let run_buffer_task = tokio::task::spawn(async move {
-<<<<<<< HEAD
-    _ = buffer.run(state_store).await;
-=======
-    _ = buffer.run(()).await;
->>>>>>> 92a57c6c
+    _ = buffer.run(state_store, ()).await;
   });
 
   shutdown.store(true, Ordering::SeqCst);
@@ -508,11 +507,7 @@
     let test_store = TestStore::new().await;
     let state_store = (*test_store).clone();
     buffer
-<<<<<<< HEAD
-      .run_with_shutdown(state_store, shutdown_trigger.make_shutdown())
-=======
-      .run_with_shutdown((), shutdown_trigger.make_shutdown())
->>>>>>> 92a57c6c
+      .run_with_shutdown(state_store, (), shutdown_trigger.make_shutdown())
       .await;
     shutdown_trigger.shutdown().await;
     drop(test_store);
@@ -551,12 +546,7 @@
   let test_store = TestStore::new().await;
   let state_store = (*test_store).clone();
   let shutdown_trigger = ComponentShutdownTrigger::default();
-<<<<<<< HEAD
-  let handle =
-    tokio::task::spawn(buffer.run_with_shutdown(state_store, shutdown_trigger.make_shutdown()));
-=======
-  let handle = tokio::task::spawn(buffer.run_with_shutdown((), shutdown_trigger.make_shutdown()));
->>>>>>> 92a57c6c
+  let handle = tokio::task::spawn(buffer.run_with_shutdown(state_store, (), shutdown_trigger.make_shutdown()));
   1.seconds().sleep().await;
   shutdown_trigger.shutdown().await;
   buffer = handle.await.unwrap();
@@ -595,12 +585,7 @@
   let test_store = TestStore::new().await;
   let state_store = (*test_store).clone();
   let shutdown_trigger = ComponentShutdownTrigger::default();
-<<<<<<< HEAD
-  let handle =
-    tokio::task::spawn(buffer.run_with_shutdown(state_store, shutdown_trigger.make_shutdown()));
-=======
-  let handle = tokio::task::spawn(buffer.run_with_shutdown((), shutdown_trigger.make_shutdown()));
->>>>>>> 92a57c6c
+  let handle = tokio::task::spawn(buffer.run_with_shutdown(state_store, (), shutdown_trigger.make_shutdown()));
   1.seconds().sleep().await;
   shutdown_trigger.shutdown().await;
   buffer = handle.await.unwrap();
@@ -625,13 +610,7 @@
   // Timeout as otherwise buffer's workflows engine continues to try
   // to periodically flush its state to disk which hold us stuck here.
   let shutdown_trigger = ComponentShutdownTrigger::default();
-<<<<<<< HEAD
-  let handle = tokio::task::spawn(
-    buffer.run_with_shutdown(state_store.take_inner(), shutdown_trigger.make_shutdown()),
-  );
-=======
-  let handle = tokio::task::spawn(buffer.run_with_shutdown((), shutdown_trigger.make_shutdown()));
->>>>>>> 92a57c6c
+  let handle = tokio::task::spawn(buffer.run_with_shutdown(state_store.take_inner(), (), shutdown_trigger.make_shutdown()));
   1.seconds().sleep().await;
   shutdown_trigger.shutdown().await;
   handle.await.unwrap();
@@ -702,13 +681,7 @@
   // Timeout as otherwise buffer's workflows engine continues to try
   // to periodically flush its state to disk which hold us stuck here.
   let shutdown_trigger = ComponentShutdownTrigger::default();
-<<<<<<< HEAD
-  let handle = tokio::task::spawn(
-    buffer.run_with_shutdown(state_store.take_inner(), shutdown_trigger.make_shutdown()),
-  );
-=======
-  let handle = tokio::task::spawn(buffer.run_with_shutdown((), shutdown_trigger.make_shutdown()));
->>>>>>> 92a57c6c
+  let handle = tokio::task::spawn(buffer.run_with_shutdown(state_store.take_inner(), (), shutdown_trigger.make_shutdown()));
   500.milliseconds().sleep().await;
 
   shutdown_trigger.shutdown().await;
