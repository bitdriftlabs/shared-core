--- conflicted
+++ resolved
@@ -196,14 +196,7 @@
     let flush_stats_trigger = self.flush_stats_trigger.clone();
     let flush_buffers_tx = self.flush_buffers_tx.clone();
 
-<<<<<<< HEAD
-    match self.tail_configs.maybe_stream_log(&log) {
-=======
-    match self
-      .tail_configs
-      .maybe_stream_log(&mut self.buffer_producers, log, feature_flags)
-    {
->>>>>>> 71bc4f1f
+    match self.tail_configs.maybe_stream_log(&log, feature_flags) {
       Ok(streamed) => {
         if streamed {
           self.stats.streamed_logs.inc();
@@ -223,11 +216,7 @@
 
     let mut result = self
       .workflows_engine
-<<<<<<< HEAD
-      .process_log(&log, &matching_buffers, now);
-=======
-      .process_log(log, &matching_buffers, feature_flags, now);
->>>>>>> 71bc4f1f
+      .process_log(&log, &matching_buffers, feature_flags, now);
     let log_replay_result = LogReplayResult {
       logs_to_inject: std::mem::take(&mut result.logs_to_inject)
         .into_values()
